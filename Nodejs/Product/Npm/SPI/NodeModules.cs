--- conflicted
+++ resolved
@@ -81,11 +81,6 @@
                     } while (moduleDir.Contains(NodejsConstants.NodeModulesFolder));
                 }
             }
-<<<<<<< HEAD
-
-            this._packagesSorted.Sort(PackageComparer.Instance);
-=======
->>>>>>> 29534e75
         }
 
         private void AddTopLevelModule(IRootPackage parent, bool showMissingDevOptionalSubPackages, string moduleDir, int depth, int maxDepth)
