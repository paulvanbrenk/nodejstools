--- conflicted
+++ resolved
@@ -64,16 +64,8 @@
             Modules = GetScripts((JArray)response["refs"], _debugger);
 
             // Extract frames
-<<<<<<< HEAD
             var frames = (JArray)body["frames"] ?? new JArray();
             var results = new List<NodeStackFrame>(frames.Count);
-=======
-            var frames = (JArray)body["frames"];
-            if (frames == null) {
-                return;
-            }
-
->>>>>>> c1dd4706
             foreach (JToken frame in frames) {
                 // Create stack frame
                 string name = GetFrameName(frame);
