<<<<<<< HEAD
﻿<?xml version="1.0" encoding="utf-8"?>
<Project DefaultTargets="Build" xmlns="http://schemas.microsoft.com/developer/msbuild/2003" ToolsVersion="4.0">
  <PropertyGroup>
    <MinimumVisualStudioVersion>11.0</MinimumVisualStudioVersion>
    <VisualStudioVersion>11.0</VisualStudioVersion>
    <VSToolsPath Condition="'$(VSToolsPath)' == ''">$(MSBuildExtensionsPath32)\Microsoft\VisualStudio\v$(VisualStudioVersion)</VSToolsPath>
    <SccProjectName>SAK</SccProjectName>
    <SccLocalPath>SAK</SccLocalPath>
    <SccAuxPath>SAK</SccAuxPath>
    <SccProvider>SAK</SccProvider>
  </PropertyGroup>
  <PropertyGroup>
    <DelaySign>false</DelaySign>
  </PropertyGroup>
  <Import Project="$(MSBuildExtensionsPath)\$(MSBuildToolsVersion)\Microsoft.Common.props" Condition="Exists('$(MSBuildExtensionsPath)\$(MSBuildToolsVersion)\Microsoft.Common.props')" />
  <Import Project="..\ProjectBefore.settings" />
  <PropertyGroup>
    <Configuration Condition=" '$(Configuration)' == '' ">Debug</Configuration>
    <Platform Condition=" '$(Platform)' == '' ">x86</Platform>
    <SchemaVersion>2.0</SchemaVersion>
    <ProjectGuid>{32EC5259-98DA-40CA-9E2D-1B1B2E966F88}</ProjectGuid>
    <ProjectTypeGuids>{82b43b9b-a64c-4715-b499-d71e9ca2bd60};{60dc8134-eba5-43b8-bcc9-bb4bc16c2548};{FAE04EC0-301F-11D3-BF4B-00C04F79EFBC}</ProjectTypeGuids>
    <OutputType>Library</OutputType>
    <AppDesignerFolder>Properties</AppDesignerFolder>
    <RootNamespace>Microsoft.NodejsTools</RootNamespace>
    <AssemblyName>Microsoft.NodejsTools</AssemblyName>
    <SignAssembly>True</SignAssembly>
    <TargetFrameworkVersion>v4.5</TargetFrameworkVersion>
    <CreateVsixContainer>true</CreateVsixContainer>
  </PropertyGroup>
  <PropertyGroup Condition="'$(Configuration)|$(Platform)' == 'Debug|x86'">
    <PlatformTarget>x86</PlatformTarget>
    <Optimize>false</Optimize>
    <DebugSymbols>true</DebugSymbols>
    <DebugType>full</DebugType>
    <OutputPath>bin\Debug\</OutputPath>
    <DefineConstants>$(DefineConstants);TRACE;DEBUG</DefineConstants>
    <TreatWarningsAsErrors>true</TreatWarningsAsErrors>
    <ErrorReport>prompt</ErrorReport>
  </PropertyGroup>
  <PropertyGroup Condition="'$(Configuration)|$(Platform)' == 'Release|x86'">
    <PlatformTarget>x86</PlatformTarget>
    <Optimize>true</Optimize>
    <DebugType>pdbonly</DebugType>
    <OutputPath>bin\Release\</OutputPath>
    <DefineConstants>$(DefineConstants);TRACE</DefineConstants>
    <TreatWarningsAsErrors>true</TreatWarningsAsErrors>
    <ErrorReport>prompt</ErrorReport>
  </PropertyGroup>
  <PropertyGroup>
    <DefineConstants>$(DefineConstants);NODEJS_TOOLS;NTVS_FEATURE_INTERACTIVEWINDOW</DefineConstants>
  </PropertyGroup>
  <ItemDefinitionGroup>
    <ZipProject>
      <Language>JavaScript</Language>
    </ZipProject>
    <ZipItem>
      <Language>JavaScript</Language>
    </ZipItem>
  </ItemDefinitionGroup>
  <ItemGroup>
    <Reference Include="Microsoft.Build" />
    <Reference Include="Microsoft.Build.Conversion.v4.0" />
    <Reference Include="Microsoft.Build.Engine" />
    <Reference Include="Microsoft.Build.Framework" />
    <Reference Include="Microsoft.Build.Tasks.v4.0" />
    <Reference Include="Microsoft.Build.Utilities.v4.0" />
    <Reference Include="Microsoft.CSharp" />
    <Reference Include="Microsoft.JScript" />
    <Reference Include="Microsoft.VisualStudio.ComponentModelHost, Version=$(VSTarget).0.0, Culture=neutral, PublicKeyToken=b03f5f7f11d50a3a, processorArchitecture=MSIL" />
    <Reference Include="Microsoft.VisualStudio.CoreUtility, Version=$(VSTarget).0.0, Culture=neutral, PublicKeyToken=b03f5f7f11d50a3a, processorArchitecture=MSIL" />
    <Reference Include="Microsoft.VisualStudio.Debugger.Interop.10.0, Version=10.0.0.0, Culture=neutral, PublicKeyToken=b03f5f7f11d50a3a, processorArchitecture=MSIL" />
    <Reference Include="Microsoft.VisualStudio.Debugger.Interop.11.0, Version=11.0.0.0, Culture=neutral, PublicKeyToken=b03f5f7f11d50a3a, processorArchitecture=MSIL" />
    <Reference Include="Microsoft.VisualStudio.Debugger.InteropA, Version=9.0.0.0, Culture=neutral, PublicKeyToken=b03f5f7f11d50a3a" />
    <Reference Include="Microsoft.VisualStudio.Designer.Interfaces, Version=1.0.5000.0, Culture=neutral, PublicKeyToken=b03f5f7f11d50a3a">
      <EmbedInteropTypes>True</EmbedInteropTypes>
    </Reference>
    <Reference Include="Microsoft.VisualStudio.Editor, Version=$(VSTarget).0.0, Culture=neutral, PublicKeyToken=b03f5f7f11d50a3a, processorArchitecture=MSIL" />
    <Reference Include="Microsoft.VisualStudio.Language.Intellisense, Version=$(VSTarget).0.0, Culture=neutral, PublicKeyToken=b03f5f7f11d50a3a, processorArchitecture=MSIL" />
    <Reference Include="Microsoft.VisualStudio.OLE.Interop" />
    <Reference Include="Microsoft.VisualStudio.Shell.Interop" />
    <Reference Include="Microsoft.VisualStudio.Shell.Interop.8.0" />
    <Reference Include="Microsoft.VisualStudio.Shell.Interop.9.0" />
    <Reference Include="Microsoft.VisualStudio.Shell.Interop.10.0" />
    <Reference Include="Microsoft.VisualStudio.Shell.Interop.11.0">
      <EmbedInteropTypes>true</EmbedInteropTypes>
    </Reference>
    <Reference Include="Microsoft.VisualStudio.TemplateWizardInterface, Version=8.0.0.0, Culture=neutral, PublicKeyToken=b03f5f7f11d50a3a, processorArchitecture=MSIL" />
    <Reference Include="Microsoft.VisualStudio.Text.Data, Version=$(VSTarget).0.0, Culture=neutral, PublicKeyToken=b03f5f7f11d50a3a, processorArchitecture=MSIL" />
    <Reference Include="Microsoft.VisualStudio.Text.Logic, Version=$(VSTarget).0.0, Culture=neutral, PublicKeyToken=b03f5f7f11d50a3a, processorArchitecture=MSIL" />
    <Reference Include="Microsoft.VisualStudio.Text.UI, Version=$(VSTarget).0.0, Culture=neutral, PublicKeyToken=b03f5f7f11d50a3a, processorArchitecture=MSIL" />
    <Reference Include="Microsoft.VisualStudio.Text.UI.Wpf, Version=$(VSTarget).0.0, Culture=neutral, PublicKeyToken=b03f5f7f11d50a3a, processorArchitecture=MSIL" />
    <Reference Include="Microsoft.VisualStudio.TextManager.Interop" />
    <Reference Include="Microsoft.VisualStudio.Shell.$(VSTarget), Version=$(VSTarget).0.0, Culture=neutral, PublicKeyToken=b03f5f7f11d50a3a, processorArchitecture=MSIL" />
    <Reference Include="Microsoft.VisualStudio.Shell.Immutable.11.0" />
    <Reference Include="Microsoft.VisualStudio.Shell.Immutable.10.0" />
    <Reference Include="Microsoft.Windows.Design.Host, Version=4.1.0.0, Culture=neutral, PublicKeyToken=b03f5f7f11d50a3a, processorArchitecture=MSIL">
      <SpecificVersion>False</SpecificVersion>
      <HintPath>$(DevEnvDir)PrivateAssemblies\Microsoft.Windows.Design.Host.dll</HintPath>
    </Reference>
    <Reference Include="PresentationCore" />
    <Reference Include="PresentationFramework" />
    <Reference Include="System" />
    <Reference Include="System.ComponentModel.Composition" />
    <Reference Include="System.Core" />
    <Reference Include="System.Data" />
    <Reference Include="System.Design" />
    <Reference Include="System.Drawing" />
    <Reference Include="System.Web" />
    <Reference Include="System.Web.Extensions" />
    <Reference Include="System.Windows.Forms" />
    <Reference Include="System.Xaml" />
    <Reference Include="System.Xml" />
    <Reference Include="VSLangProj, Version=7.0.3300.0, Culture=neutral, PublicKeyToken=b03f5f7f11d50a3a">
      <EmbedInteropTypes>True</EmbedInteropTypes>
    </Reference>
    <Reference Include="VsWebSite.Interop, Version=8.0.0.0, Culture=neutral, PublicKeyToken=b03f5f7f11d50a3a">
      <EmbedInteropTypes>True</EmbedInteropTypes>
    </Reference>
    <Reference Include="WindowsBase" />
  </ItemGroup>
  <ItemGroup>
    <COMReference Include="EnvDTE">
      <Guid>{80CC9F66-E7D8-4DDD-85B6-D9E6CD0E93E2}</Guid>
      <VersionMajor>8</VersionMajor>
      <VersionMinor>0</VersionMinor>
      <Lcid>0</Lcid>
      <WrapperTool>primary</WrapperTool>
      <Isolated>False</Isolated>
      <EmbedInteropTypes>False</EmbedInteropTypes>
    </COMReference>
    <COMReference Include="EnvDTE100">
      <Guid>{26AD1324-4B7C-44BC-84F8-B86AED45729F}</Guid>
      <VersionMajor>10</VersionMajor>
      <VersionMinor>0</VersionMinor>
      <Lcid>0</Lcid>
      <WrapperTool>primary</WrapperTool>
      <Isolated>False</Isolated>
      <EmbedInteropTypes>False</EmbedInteropTypes>
    </COMReference>
    <COMReference Include="EnvDTE80">
      <Guid>{1A31287A-4D7D-413E-8E32-3B374931BD89}</Guid>
      <VersionMajor>8</VersionMajor>
      <VersionMinor>0</VersionMinor>
      <Lcid>0</Lcid>
      <WrapperTool>primary</WrapperTool>
      <Isolated>False</Isolated>
      <EmbedInteropTypes>False</EmbedInteropTypes>
    </COMReference>
    <COMReference Include="EnvDTE90">
      <Guid>{2CE2370E-D744-4936-A090-3FFFE667B0E1}</Guid>
      <VersionMajor>9</VersionMajor>
      <VersionMinor>0</VersionMinor>
      <Lcid>0</Lcid>
      <WrapperTool>primary</WrapperTool>
      <Isolated>False</Isolated>
      <EmbedInteropTypes>False</EmbedInteropTypes>
    </COMReference>
    <COMReference Include="Microsoft.VisualStudio.CommandBars">
      <Guid>{1CBA492E-7263-47BB-87FE-639000619B15}</Guid>
      <VersionMajor>8</VersionMajor>
      <VersionMinor>0</VersionMinor>
      <Lcid>0</Lcid>
      <WrapperTool>primary</WrapperTool>
      <Isolated>False</Isolated>
      <EmbedInteropTypes>False</EmbedInteropTypes>
    </COMReference>
    <COMReference Include="stdole">
      <Guid>{00020430-0000-0000-C000-000000000046}</Guid>
      <VersionMajor>2</VersionMajor>
      <VersionMinor>0</VersionMinor>
      <Lcid>0</Lcid>
      <WrapperTool>primary</WrapperTool>
      <Isolated>False</Isolated>
      <EmbedInteropTypes>False</EmbedInteropTypes>
    </COMReference>
  </ItemGroup>
  <ItemGroup>
    <Compile Include="Commands\AbstractNpmCommand.cs" />
    <Compile Include="Commands\ManageModulesCommand.cs" />
    <Compile Include="Commands\OpenReplWindowCommand.cs" />
    <Compile Include="Commands\OpenRemoteDebugProxyFolderCommand.cs" />
    <Compile Include="Commands\SurveyNewsCommand.cs" />
    <Compile Include="ClassifierMetadata.cs" />
    <Compile Include="Commands\UninstallModulesCommand.cs" />
    <Compile Include="Commands\UpdateModulesCommand.cs" />
    <Compile Include="CustomTrackingSpan.cs" />
    <Compile Include="EditFilter.cs" />
    <Compile Include="Intellisense\CompletionSource.cs" />
    <Compile Include="Intellisense\CompletionSourceProvider.cs" />
    <Compile Include="Intellisense\CompletionSource.Modules.cs" />
    <Compile Include="Nodejs.cs" />
    <Compile Include="NodejsProjectConfig.cs" />
    <Compile Include="NodejsToolsInstallPath.cs" />
    <Compile Include="NpmUI\BusyControl.cs">
      <SubType>UserControl</SubType>
    </Compile>
    <Compile Include="NpmUI\BusyControl.Designer.cs">
      <DependentUpon>BusyControl.cs</DependentUpon>
    </Compile>
    <Compile Include="NpmUI\BusyPopup.cs">
      <SubType>Form</SubType>
    </Compile>
    <Compile Include="NpmUI\BusyPopup.Designer.cs">
      <DependentUpon>BusyPopup.cs</DependentUpon>
    </Compile>
    <Compile Include="NpmUI\ColorUtils.cs" />
    <Compile Include="NpmUI\HSV.cs" />
    <Compile Include="NpmUI\InstalledPackageListControl.cs">
      <SubType>UserControl</SubType>
    </Compile>
    <Compile Include="NpmUI\InstalledPackageListControl.Designer.cs">
      <DependentUpon>InstalledPackageListControl.cs</DependentUpon>
    </Compile>
    <Compile Include="NpmUI\InstalledPackagesPane.cs">
      <SubType>UserControl</SubType>
    </Compile>
    <Compile Include="NpmUI\InstalledPackagesPane.Designer.cs">
      <DependentUpon>InstalledPackagesPane.cs</DependentUpon>
    </Compile>
    <Compile Include="NpmUI\PackageListItemPainter.cs" />
    <Compile Include="NpmUI\NpmSearchComparer.cs" />
    <Compile Include="NpmUI\PackageEventArgs.cs" />
    <Compile Include="NpmUI\PackageInstallEventArgs.cs" />
    <Compile Include="NpmUI\PackageInstallPane.cs">
      <SubType>UserControl</SubType>
    </Compile>
    <Compile Include="NpmUI\PackageInstallPane.Designer.cs">
      <DependentUpon>PackageInstallPane.cs</DependentUpon>
    </Compile>
    <Compile Include="NpmUI\PackageManagerDialog.cs">
      <SubType>Form</SubType>
    </Compile>
    <Compile Include="NpmUI\PackageManagerDialog.Designer.cs">
      <DependentUpon>PackageManagerDialog.cs</DependentUpon>
    </Compile>
    <Compile Include="NpmUI\PackageSearchPane.cs">
      <SubType>UserControl</SubType>
    </Compile>
    <Compile Include="NpmUI\PackageSearchPane.Designer.cs">
      <DependentUpon>PackageSearchPane.cs</DependentUpon>
    </Compile>
    <Compile Include="NpmUI\PackageSourcesPane.cs">
      <SubType>UserControl</SubType>
    </Compile>
    <Compile Include="NpmUI\PackageSourcesPane.Designer.cs">
      <DependentUpon>PackageSourcesPane.cs</DependentUpon>
    </Compile>
    <Compile Include="NpmUI\PackageView.cs" />
    <Compile Include="Options\NodejsDialogPage.cs">
      <SubType>Component</SubType>
    </Compile>
    <Compile Include="Options\NodejsGeneralOptionsPage.cs">
      <SubType>Component</SubType>
    </Compile>
    <Compile Include="Options\NodejsGeneralOptionsControl.cs">
      <SubType>UserControl</SubType>
    </Compile>
    <Compile Include="Options\NodejsGeneralOptionsControl.Designer.cs">
      <DependentUpon>NodejsGeneralOptionsControl.cs</DependentUpon>
    </Compile>
    <Compile Include="Options\SurveyNewsPolicy.cs" />
    <Compile Include="Project\Attributes.cs" />
    <Compile Include="Project\DependencyNode.cs" />
    <Compile Include="Project\NodeModulesNode.cs" />
    <Compile Include="Project\NodejsFileNode.cs" />
    <Compile Include="Project\NodejsGeneralPropertyPageControl.cs">
      <SubType>UserControl</SubType>
    </Compile>
    <Compile Include="Project\NodejsGeneralPropertyPageControl.Designer.cs">
      <DependentUpon>NodejsGeneralPropertyPageControl.cs</DependentUpon>
    </Compile>
    <Compile Include="ProvideEditorExtension2Attribute.cs" />
    <Compile Include="ProvideLanguageTemplates.cs" />
    <Compile Include="Repl\ClearReplCommand.cs" />
    <Compile Include="Repl\INodejsReplSite.cs" />
    <Compile Include="Repl\SaveReplCommand.cs" />
    <Compile Include="Repl\VsNodejsReplSite.cs" />
    <Compile Include="SmartIndentProvider.cs" />
    <Compile Include="VsMenus.cs" />
    <Compile Include="AzureSolutionListener.cs" />
    <Compile Include="BaseNodeProjectFactory.cs" />
    <Compile Include="Debugger\BreakpointEventArgs.cs" />
    <Compile Include="Debugger\BreakpointHitEventArgs.cs" />
    <Compile Include="Debugger\DebugEngine\AD7BoundBreakpoint.cs" />
    <Compile Include="Debugger\DebugEngine\AD7BreakpointResolution.cs" />
    <Compile Include="Debugger\DebugEngine\AD7Document.cs" />
    <Compile Include="Debugger\DebugEngine\AD7DocumentContext.cs" />
    <Compile Include="Debugger\DebugEngine\AD7Engine.cs" />
    <Compile Include="Debugger\DebugEngine\AD7EngineEventArgs.cs" />
    <Compile Include="Debugger\DebugEngine\AD7Enums.cs" />
    <Compile Include="Debugger\DebugEngine\AD7Events.cs" />
    <Compile Include="Debugger\DebugEngine\AD7MemoryAddress.cs" />
    <Compile Include="Debugger\DebugEngine\AD7Module.cs" />
    <Compile Include="Debugger\DebugEngine\AD7PendingBreakpoint.cs" />
    <Compile Include="Debugger\DebugEngine\AD7ProgramNode.cs" />
    <Compile Include="Debugger\DebugEngine\AD7ProgramProvider.cs" />
    <Compile Include="Debugger\DebugEngine\AD7Property.cs" />
    <Compile Include="Debugger\DebugEngine\AD7StackFrame.cs" />
    <Compile Include="Debugger\DebugEngine\AD7Thread.cs" />
    <Compile Include="Debugger\DebugEngine\BreakpointManager.cs" />
    <Compile Include="Debugger\DebugEngine\DebuggerConstants.cs" />
    <Compile Include="Debugger\DebugEngine\EngineUtils.cs" />
    <Compile Include="Debugger\DebugEngine\UncalculatedAD7Expression.cs" />
    <Compile Include="Debugger\DebugEngine\Remote\NodeRemoteDebugPort.cs" />
    <Compile Include="Debugger\DebugEngine\Remote\NodeRemoteDebugPortSupplier.cs" />
    <Compile Include="Debugger\DebugEngine\Remote\NodeRemoteDebugProcess.cs" />
    <Compile Include="Debugger\DebugEngine\Remote\NodeRemoteDebugProgram.cs" />
    <Compile Include="Debugger\DebugEngine\Remote\NodeRemoteEnumDebug.cs" />
    <Compile Include="Debugger\DebugEngine\Remote\NodeRemoteEnumDebugProcesses.cs" />
    <Compile Include="Debugger\DebugEngine\Remote\NodeRemoteEnumDebugPrograms.cs" />
    <Compile Include="Debugger\ExceptionRaisedEventArgs.cs" />
    <Compile Include="Debugger\Extensions.cs" />
    <Compile Include="Debugger\ModuleLoadedEventArgs.cs" />
    <Compile Include="Debugger\OutputEventArgs.cs" />
    <Compile Include="Debugger\ProcessLoadedEventArgs.cs" />
    <Compile Include="Debugger\ProcessExitedEventArgs.cs" />
    <Compile Include="Debugger\NodeBreakpoint.cs" />
    <Compile Include="Debugger\NodeDebugOptions.cs" />
    <Compile Include="Debugger\NodeEvaluationResult.cs" />
    <Compile Include="Debugger\NodeException.cs" />
    <Compile Include="Debugger\NodeModule.cs" />
    <Compile Include="Debugger\NodeDebugger.cs" />
    <Compile Include="Debugger\NodeStackFrame.cs" />
    <Compile Include="Debugger\NodeThread.cs" />
    <Compile Include="Debugger\ThreadEventArgs.cs" />
    <Compile Include="Extensions.cs" />
    <Compile Include="Guids.cs" />
    <Compile Include="JsonListener.cs" />
    <Compile Include="Navigation\CodeWindowManager.cs" />
    <Compile Include="NodejsConstants.cs" />
    <Compile Include="NodejsEditorFactory.cs" />
    <Compile Include="NodejsProjectionBuffer.cs" />
    <Compile Include="NodejsProject.cs" />
    <Compile Include="NodejsProjectFactory.cs" />
    <Compile Include="OAProject.cs" />
    <Compile Include="OAProperty.cs" />
    <Compile Include="PkgCmdId.cs" />
    <Compile Include="Project\NodeFileLibraryNode.cs" />
    <Compile Include="Project\NodejsGeneralPropertyPage.cs" />
    <Compile Include="Project\NodejsLibraryManager.cs" />
    <Compile Include="Project\NodeLibraryNode.cs" />
    <Compile Include="Project\NodejsProjectLauncher.cs" />
    <Compile Include="Project\NodejsProjectNode.cs" />
    <Compile Include="Project\NodejsProjectNodeProperties.cs" />
    <Compile Include="Project\NodejsProjectPackage.cs" />
    <Compile Include="Repl\NodejsReplEvaluator.cs" />
    <Compile Include="Repl\NodejsReplEvaluatorProvider.cs" />
    <Compile Include="GlobalSuppressions.cs" />
    <Compile Include="NodejsPackage.cs" />
    <Compile Include="Properties\AssemblyInfo.cs" />
  </ItemGroup>
  <ItemGroup>
    <EmbeddedResource Include="NpmUI\BusyControl.resx">
      <DependentUpon>BusyControl.cs</DependentUpon>
    </EmbeddedResource>
    <EmbeddedResource Include="NpmUI\BusyPopup.resx">
      <DependentUpon>BusyPopup.cs</DependentUpon>
    </EmbeddedResource>
    <EmbeddedResource Include="NpmUI\InstalledPackageListControl.resx">
      <DependentUpon>InstalledPackageListControl.cs</DependentUpon>
    </EmbeddedResource>
    <EmbeddedResource Include="NpmUI\InstalledPackagesPane.resx">
      <DependentUpon>InstalledPackagesPane.cs</DependentUpon>
    </EmbeddedResource>
    <EmbeddedResource Include="NpmUI\PackageInstallPane.resx">
      <DependentUpon>PackageInstallPane.cs</DependentUpon>
    </EmbeddedResource>
    <EmbeddedResource Include="NpmUI\PackageManagerDialog.resx">
      <DependentUpon>PackageManagerDialog.cs</DependentUpon>
    </EmbeddedResource>
    <EmbeddedResource Include="NpmUI\PackageSearchPane.resx">
      <DependentUpon>PackageSearchPane.cs</DependentUpon>
    </EmbeddedResource>
    <EmbeddedResource Include="NpmUI\PackageSourcesPane.resx">
      <DependentUpon>PackageSourcesPane.cs</DependentUpon>
    </EmbeddedResource>
    <EmbeddedResource Include="Options\NodejsGeneralOptionsControl.resx">
      <DependentUpon>NodejsGeneralOptionsControl.cs</DependentUpon>
    </EmbeddedResource>
    <EmbeddedResource Include="Project\NodejsGeneralPropertyPageControl.resx">
      <DependentUpon>NodejsGeneralPropertyPageControl.cs</DependentUpon>
    </EmbeddedResource>
    <EmbeddedResource Include="VSPackage.resx">
      <MergeWithCTO>true</MergeWithCTO>
      <ManifestResourceName>VSPackage</ManifestResourceName>
      <SubType>Designer</SubType>
    </EmbeddedResource>
  </ItemGroup>
  <ItemGroup>
    <ZipProject Include="ProjectTemplates\WebExpressApp\WebExpressApp.njsproj">
      <SubType>Designer</SubType>
    </ZipProject>
    <TransformedZipProject Include="ProjectTemplates\WebExpressApp\WebExpressApp.vstemplate.base">
      <SubType>Designer</SubType>
    </TransformedZipProject>
    <ZipProject Include="ProjectTemplates\WebExpressApp\server.js" />
    <ZipProject Include="ProjectTemplates\AzureExpressApp\AzureExpressApp.njsproj">
      <SubType>Designer</SubType>
    </ZipProject>
    <ZipProject Include="ProjectTemplates\AzureExpressApp\AzureExpressApp.vstemplate">
      <SubType>Designer</SubType>
    </ZipProject>
    <ZipProject Include="ProjectTemplates\AzureExpressApp\server.js" />
    <ZipProject Include="ProjectTemplates\WebAzureExpressApp\WebAzureExpressApp.njsproj">
      <SubType>Designer</SubType>
    </ZipProject>
    <TransformedZipProject Include="ProjectTemplates\WebAzureExpressApp\WebAzureExpressApp.vstemplate.base">
      <SubType>Designer</SubType>
    </TransformedZipProject>
    <ZipProject Include="ProjectTemplates\WebAzureExpressApp\server.js" />
    <ZipProject Include="ProjectTemplates\NodejsApp\Preview.png" />
    <ZipProject Include="ProjectTemplates\WebAzureNodejsApp\Preview.png" />
    <ZipProject Include="ProjectTemplates\WebNodejsApp\Preview.png" />
    <ZipProject Include="ProjectTemplates\AzureExpressApp\Preview.png" />
    <ZipProject Include="ProjectTemplates\ExpressApp\Preview.png" />
    <ZipProject Include="ProjectTemplates\WebAzureExpressApp\Preview.png" />
    <ZipProject Include="ProjectTemplates\AzureNodejsApp\Preview.png" />
    <Content Include="NoSurveyNewsFeed.html">
      <IncludeInVSIX>true</IncludeInVSIX>
      <CopyToOutputDirectory>PreserveNewest</CopyToOutputDirectory>
    </Content>
    <EmbeddedResource Include="Resources\DependencyBundledMissing_16.png" />
    <EmbeddedResource Include="Resources\DependencyBundled_16.png" />
    <EmbeddedResource Include="Resources\DependencyDevMissing_16.png" />
    <EmbeddedResource Include="Resources\DependencyDev_16.png" />
    <EmbeddedResource Include="Resources\DependencyExtraneousBundled_16.png" />
    <EmbeddedResource Include="Resources\DependencyExtraneous_16.png" />
    <EmbeddedResource Include="Resources\DependencyMissing_16.png" />
    <EmbeddedResource Include="Resources\DependencyOptionalMissing_16.png" />
    <EmbeddedResource Include="Resources\DependencyOptional_16.png" />
    <EmbeddedResource Include="Resources\Dependency_16.png" />
    <EmbeddedResource Include="Resources\Warning_16.png" />
    <EmbeddedResource Include="Resources\DependencyDev_32.png" />
    <EmbeddedResource Include="Resources\DependencyOptional_32.png" />
    <EmbeddedResource Include="Resources\Dependency_32.png" />
    <Content Include="VSTemplateStore.pkgdef">
      <IncludeInVSIX>true</IncludeInVSIX>
      <CopyToOutputDirectory>PreserveNewest</CopyToOutputDirectory>
    </Content>
    <VSCTCompile Include="NodejsTools.vsct">
      <ResourceName>1000</ResourceName>
      <SubType>Designer</SubType>
    </VSCTCompile>
    <Content Include="FileTemplates\NewItem\EmptyJs.js">
      <IncludeInVSIX>true</IncludeInVSIX>
      <CopyToOutputDirectory>PreserveNewest</CopyToOutputDirectory>
    </Content>
    <Content Include="FileTemplates\NewItem\TextFile.txt">
      <IncludeInVSIX>true</IncludeInVSIX>
      <CopyToOutputDirectory>PreserveNewest</CopyToOutputDirectory>
    </Content>
    <ZipProject Include="ProjectTemplates\blankwj.ico" />
    <Content Include="..\Icons\NodejsProject.ico">
      <CopyToOutputDirectory>PreserveNewest</CopyToOutputDirectory>
      <IncludeInVSIX>true</IncludeInVSIX>
    </Content>
    <Content Include="..\Icons\NodejsProjectBig.ico">
      <CopyToOutputDirectory>PreserveNewest</CopyToOutputDirectory>
      <IncludeInVSIX>true</IncludeInVSIX>
    </Content>
    <Content Include="..\Icons\NodejsToolsforVisualStudio.ico">
      <CopyToOutputDirectory>PreserveNewest</CopyToOutputDirectory>
      <IncludeInVSIX>true</IncludeInVSIX>
    </Content>
    <ZipProject Include="ProjectTemplates\AzureNodejsApp\AzureNodejsApp.vstemplate">
      <SubType>Designer</SubType>
    </ZipProject>
    <ZipProject Include="ProjectTemplates\AzureNodejsApp\server.js" />
    <ZipProject Include="ProjectTemplates\ExpressApp\ExpressApp.njsproj">
      <SubType>Designer</SubType>
    </ZipProject>
    <ZipProject Include="ProjectTemplates\ExpressApp\ExpressApp.vstemplate">
      <SubType>Designer</SubType>
    </ZipProject>
    <ZipProject Include="ProjectTemplates\ExpressApp\server.js" />
    <TransformedZipProject Include="ProjectTemplates\WebAzureNodejsApp\WebAzureNodejsApp.vstemplate.base">
      <SubType>Designer</SubType>
    </TransformedZipProject>
    <ZipProject Include="ProjectTemplates\WebAzureNodejsApp\WebAzureNodejsApp.njsproj">
      <SubType>Designer</SubType>
    </ZipProject>
    <ZipProject Include="ProjectTemplates\WebAzureNodejsApp\server.js" />
    <ZipProject Include="ProjectTemplates\WebAzureNodejsApp\ChangeConfig.ps1" />
    <ZipProject Include="ProjectTemplates\WebAzureNodejsApp\download.ps1" />
    <ZipProject Include="ProjectTemplates\WebAzureNodejsApp\package.json" />
    <ZipProject Include="ProjectTemplates\WebAzureNodejsApp\README.md" />
    <ZipProject Include="ProjectTemplates\WebAzureNodejsApp\setup_web.cmd" />
    <ZipProject Include="ProjectTemplates\WebAzureNodejsApp\Web.cloud.config" />
    <ZipProject Include="ProjectTemplates\WebAzureNodejsApp\Web.config" />
    <ZipProject Include="ProjectTemplates\WebNodejsApp\WebNodejsApp.njsproj">
      <SubType>Designer</SubType>
    </ZipProject>
    <TransformedZipProject Include="ProjectTemplates\WebNodejsApp\WebNodejsApp.vstemplate.base">
      <SubType>Designer</SubType>
    </TransformedZipProject>
    <ZipProject Include="ProjectTemplates\WebNodejsApp\server.js" />
    <Content Include="Microsoft.NodejsTools.targets">
      <IncludeInVSIX>true</IncludeInVSIX>
      <TargetPath>Microsoft.NodejsTools.Developer.targets</TargetPath>
      <CopyToOutputDirectory>PreserveNewest</CopyToOutputDirectory>
      <SubType>Designer</SubType>
    </Content>
    <Content Include="FileTemplates\NewItem\NewItems.vsdir">
      <IncludeInVSIX>true</IncludeInVSIX>
      <CopyToOutputDirectory>PreserveNewest</CopyToOutputDirectory>
    </Content>
    <ZipProject Include="ProjectTemplates\AzureNodejsApp\ChangeConfig.ps1" />
    <ZipProject Include="ProjectTemplates\AzureNodejsApp\download.ps1" />
    <ZipProject Include="ProjectTemplates\AzureNodejsApp\AzureNodejsApp.njsproj">
      <SubType>Designer</SubType>
    </ZipProject>
    <ZipProject Include="ProjectTemplates\AzureNodejsApp\package.json" />
    <ZipProject Include="ProjectTemplates\AzureNodejsApp\README.md" />
    <ZipProject Include="ProjectTemplates\AzureNodejsApp\setup_web.cmd" />
    <ZipProject Include="ProjectTemplates\AzureNodejsApp\Web.cloud.config" />
    <ZipProject Include="ProjectTemplates\AzureNodejsApp\Web.config" />
    <ZipProject Include="ProjectTemplates\WebNodejsApp\package.json" />
    <ZipProject Include="ProjectTemplates\WebNodejsApp\README.md" />
    <ZipProject Include="ProjectTemplates\NodejsApp\NodejsApp.njsproj">
      <SubType>Designer</SubType>
    </ZipProject>
    <ZipProject Include="ProjectTemplates\NodejsApp\package.json" />
    <ZipProject Include="ProjectTemplates\NodejsApp\README.md" />
    <ZipProject Include="ProjectTemplates\WebNodejsApp\WebApplication.webproj" />
    <ZipProject Include="ProjectTemplates\ExpressApp\package.json" />
    <ZipProject Include="ProjectTemplates\ExpressApp\README.md" />
    <ZipProject Include="ProjectTemplates\WebExpressApp\package.json" />
    <ZipProject Include="ProjectTemplates\WebExpressApp\README.md" />
    <ZipProject Include="ProjectTemplates\AzureExpressApp\package.json" />
    <ZipProject Include="ProjectTemplates\AzureExpressApp\README.md" />
    <ZipProject Include="ProjectTemplates\AzureExpressApp\Web.config" />
    <ZipProject Include="ProjectTemplates\AzureExpressApp\Web.cloud.config" />
    <ZipProject Include="ProjectTemplates\AzureExpressApp\setup_web.cmd" />
    <ZipProject Include="ProjectTemplates\AzureExpressApp\download.ps1" />
    <ZipProject Include="ProjectTemplates\AzureExpressApp\ChangeConfig.ps1" />
    <ZipProject Include="ProjectTemplates\WebAzureExpressApp\ChangeConfig.ps1" />
    <ZipProject Include="ProjectTemplates\WebAzureExpressApp\download.ps1" />
    <ZipProject Include="ProjectTemplates\WebAzureExpressApp\package.json" />
    <ZipProject Include="ProjectTemplates\WebAzureExpressApp\README.md" />
    <ZipProject Include="ProjectTemplates\WebAzureExpressApp\setup_web.cmd" />
    <ZipProject Include="ProjectTemplates\WebAzureExpressApp\Web.cloud.config" />
    <ZipProject Include="ProjectTemplates\WebAzureExpressApp\Web.config" />
    <None Include="source.extension.vsixmanifest">
      <SubType>Designer</SubType>
    </None>
  </ItemGroup>
  <ItemGroup>
    <EmbeddedResource Include="..\Icons\NodeImageList.bmp" />
    <EmbeddedResource Include="..\Icons\imagelis.bmp">
      <Link>imagelis.bmp</Link>
      <ManifestResourceName>Microsoft.ProjectIcons.bmp</ManifestResourceName>
    </EmbeddedResource>
    <Content Include="nodejsref.js">
      <IncludeInVSIX>true</IncludeInVSIX>
      <CopyToOutputDirectory>PreserveNewest</CopyToOutputDirectory>
    </Content>
    <ZipProject Include="ProjectTemplates\NodejsApp\server.js" />
    <Resource Include="..\Icons\NodejsPackage.ico" />
    <Content Include="..\Icons\NodejsPackage.ico">
      <IncludeInVSIX>true</IncludeInVSIX>
      <VSIXSubpath>.</VSIXSubpath>
    </Content>
    <Content Include="visualstudio_nodejs_repl.js">
      <IncludeInVSIX>true</IncludeInVSIX>
      <VSIXSubpath>.</VSIXSubpath>
      <CopyToOutputDirectory>PreserveNewest</CopyToOutputDirectory>
    </Content>
    <Content Include="Resources\Package.ico" />
    <ZipProject Include="ProjectTemplates\NodejsApp\NodejsApp.vstemplate">
      <SubType>Designer</SubType>
    </ZipProject>
    <Compile Include="Resources.Designer.cs">
      <AutoGen>True</AutoGen>
      <DesignTime>True</DesignTime>
      <DependentUpon>Resources.resx</DependentUpon>
      <Visible>true</Visible>
    </Compile>
    <EmbeddedResource Include="Resources.resx">
      <ManifestResourceName>Microsoft.NodejsTools.Resources</ManifestResourceName>
      <Generator>ResXFileCodeGenerator</Generator>
      <Visible>true</Visible>
      <LastGenOutput>Resources.Designer.cs</LastGenOutput>
    </EmbeddedResource>
  </ItemGroup>
  <ItemGroup>
    <ProjectReference Include="..\AjaxMinDll\AjaxMinDll.csproj">
      <Project>{dfdb930e-1162-4514-a91d-c8595a807f13}</Project>
      <Name>AjaxMinDll</Name>
    </ProjectReference>
    <ProjectReference Include="..\InteractiveWindow\InteractiveWindow.csproj">
      <Project>{24a3887f-da50-4989-8d6c-4a5b04d5d457}</Project>
      <Name>InteractiveWindow</Name>
    </ProjectReference>
    <ProjectReference Include="..\Npm\Npm.csproj">
      <Project>{e5ef4b0a-ab41-4b98-8fa8-98d6348003a8}</Project>
      <Name>Npm</Name>
    </ProjectReference>
    <ProjectReference Include="..\ProjectWizard\ProjectWizard.csproj">
      <Project>{dbc73df7-1b4c-48be-8b48-715297487e7a}</Project>
      <Name>ProjectWizard</Name>
      <IncludeOutputGroupsInVSIX>BuiltProjectOutputGroup%3bBuiltProjectOutputGroupDependencies%3bGetCopyToOutputDirectoryItems%3bSatelliteDllsProjectOutputGroup%3b</IncludeOutputGroupsInVSIX>
      <IncludeOutputGroupsInVSIXLocalOnly>DebugSymbolsProjectOutputGroup%3b</IncludeOutputGroupsInVSIXLocalOnly>
    </ProjectReference>
  </ItemGroup>
  <PropertyGroup>
=======
﻿<?xml version="1.0" encoding="utf-8"?>
<Project DefaultTargets="Build" xmlns="http://schemas.microsoft.com/developer/msbuild/2003" ToolsVersion="4.0">
  <Choose>
    <When Condition=" '$(VisualStudioVersion)'=='11.0'  Or '$(TargetVisualStudioVersion)'=='VS110' ">
      <PropertyGroup>
        <VisualStudioVersion Condition="'$(VisualStudioVersion)' == ''">11.0</VisualStudioVersion>
        <MinimumVisualStudioVersion>11.0</MinimumVisualStudioVersion>
        <FileUpgradeFlags>
        </FileUpgradeFlags>
        <UpgradeBackupLocation>
        </UpgradeBackupLocation>
        <OldToolsVersion>4.0</OldToolsVersion>
      </PropertyGroup>
    </When>
    <When Condition=" '$(VisualStudioVersion)'=='12.0'  Or '$(TargetVisualStudioVersion)'=='VS120' ">
      <PropertyGroup>
        <VisualStudioVersion Condition="'$(VisualStudioVersion)' == ''">12.0</VisualStudioVersion>
        <MinimumVisualStudioVersion>12.0</MinimumVisualStudioVersion>
        <FileUpgradeFlags>
        </FileUpgradeFlags>
        <UpgradeBackupLocation>
        </UpgradeBackupLocation>
        <OldToolsVersion>4.0</OldToolsVersion>
      </PropertyGroup>
    </When>
  </Choose>
  <PropertyGroup>
    <VSToolsPath Condition="'$(VSToolsPath)' == ''">$(MSBuildExtensionsPath32)\Microsoft\VisualStudio\v$(VisualStudioVersion)</VSToolsPath>
    <SccProjectName>SAK</SccProjectName>
    <SccLocalPath>SAK</SccLocalPath>
    <SccAuxPath>SAK</SccAuxPath>
    <SccProvider>SAK</SccProvider>
  </PropertyGroup>
  <PropertyGroup>
    <DelaySign>false</DelaySign>
  </PropertyGroup>
  <Import Project="$(MSBuildExtensionsPath)\$(MSBuildToolsVersion)\Microsoft.Common.props" Condition="Exists('$(MSBuildExtensionsPath)\$(MSBuildToolsVersion)\Microsoft.Common.props')" />
  <Import Project="..\ProjectBefore.settings" />
  <PropertyGroup>
    <Configuration Condition=" '$(Configuration)' == '' ">Debug</Configuration>
    <Platform Condition=" '$(Platform)' == '' ">x86</Platform>
    <SchemaVersion>2.0</SchemaVersion>
    <ProjectGuid>{32EC5259-98DA-40CA-9E2D-1B1B2E966F88}</ProjectGuid>
    <ProjectTypeGuids>{82b43b9b-a64c-4715-b499-d71e9ca2bd60};{60dc8134-eba5-43b8-bcc9-bb4bc16c2548};{FAE04EC0-301F-11D3-BF4B-00C04F79EFBC}</ProjectTypeGuids>
    <OutputType>Library</OutputType>
    <AppDesignerFolder>Properties</AppDesignerFolder>
    <RootNamespace>Microsoft.NodejsTools</RootNamespace>
    <AssemblyName>Microsoft.NodejsTools</AssemblyName>
    <SignAssembly>True</SignAssembly>
    <TargetFrameworkVersion>v4.5</TargetFrameworkVersion>
    <CreateVsixContainer>true</CreateVsixContainer>
  </PropertyGroup>
  <PropertyGroup Condition="'$(Configuration)|$(Platform)' == 'Debug|x86'">
    <PlatformTarget>x86</PlatformTarget>
    <Optimize>false</Optimize>
    <DebugSymbols>true</DebugSymbols>
    <DebugType>full</DebugType>
    <OutputPath>bin\Debug\</OutputPath>
    <DefineConstants>$(DefineConstants);TRACE;DEBUG</DefineConstants>
    <TreatWarningsAsErrors>true</TreatWarningsAsErrors>
    <ErrorReport>prompt</ErrorReport>
  </PropertyGroup>
  <PropertyGroup Condition="'$(Configuration)|$(Platform)' == 'Release|x86'">
    <PlatformTarget>x86</PlatformTarget>
    <Optimize>true</Optimize>
    <DebugType>pdbonly</DebugType>
    <OutputPath>bin\Release\</OutputPath>
    <DefineConstants>$(DefineConstants);TRACE</DefineConstants>
    <TreatWarningsAsErrors>true</TreatWarningsAsErrors>
    <ErrorReport>prompt</ErrorReport>
  </PropertyGroup>
  <PropertyGroup>
    <DefineConstants>$(DefineConstants);NODEJS_TOOLS;NTVS_FEATURE_INTERACTIVEWINDOW</DefineConstants>
  </PropertyGroup>
  <ItemDefinitionGroup>
    <ZipProject>
      <Language>JavaScript</Language>
    </ZipProject>
    <ZipItem>
      <Language>JavaScript</Language>
    </ZipItem>
  </ItemDefinitionGroup>
  <ItemGroup>
    <Reference Include="Microsoft.Build" />
    <Reference Include="Microsoft.Build.Conversion.v4.0" />
    <Reference Include="Microsoft.Build.Engine" />
    <Reference Include="Microsoft.Build.Framework" />
    <Reference Include="Microsoft.Build.Tasks.v4.0" />
    <Reference Include="Microsoft.Build.Utilities.v4.0" />
    <Reference Include="Microsoft.CSharp" />
    <Reference Include="Microsoft.JScript" />
    <Reference Include="Microsoft.VisualStudio.ComponentModelHost, Version=$(VSTarget).0.0, Culture=neutral, PublicKeyToken=b03f5f7f11d50a3a, processorArchitecture=MSIL" />
    <Reference Include="Microsoft.VisualStudio.CoreUtility, Version=$(VSTarget).0.0, Culture=neutral, PublicKeyToken=b03f5f7f11d50a3a, processorArchitecture=MSIL" />
    <Reference Include="Microsoft.VisualStudio.Debugger.Interop.10.0, Version=10.0.0.0, Culture=neutral, PublicKeyToken=b03f5f7f11d50a3a, processorArchitecture=MSIL" />
    <Reference Include="Microsoft.VisualStudio.Debugger.Interop.11.0, Version=11.0.0.0, Culture=neutral, PublicKeyToken=b03f5f7f11d50a3a, processorArchitecture=MSIL" />
    <Reference Include="Microsoft.VisualStudio.Debugger.InteropA, Version=9.0.0.0, Culture=neutral, PublicKeyToken=b03f5f7f11d50a3a" />
    <Reference Include="Microsoft.VisualStudio.Designer.Interfaces, Version=1.0.5000.0, Culture=neutral, PublicKeyToken=b03f5f7f11d50a3a">
      <EmbedInteropTypes>True</EmbedInteropTypes>
    </Reference>
    <Reference Include="Microsoft.VisualStudio.Editor, Version=$(VSTarget).0.0, Culture=neutral, PublicKeyToken=b03f5f7f11d50a3a, processorArchitecture=MSIL" />
    <Reference Include="Microsoft.VisualStudio.Language.Intellisense, Version=$(VSTarget).0.0, Culture=neutral, PublicKeyToken=b03f5f7f11d50a3a, processorArchitecture=MSIL" />
    <Reference Include="Microsoft.VisualStudio.OLE.Interop" />
    <Reference Include="Microsoft.VisualStudio.Shell.Interop" />
    <Reference Include="Microsoft.VisualStudio.Shell.Interop.8.0" />
    <Reference Include="Microsoft.VisualStudio.Shell.Interop.9.0" />
    <Reference Include="Microsoft.VisualStudio.Shell.Interop.10.0" />
    <Reference Include="Microsoft.VisualStudio.Shell.Interop.11.0">
      <EmbedInteropTypes>true</EmbedInteropTypes>
    </Reference>
    <Reference Include="Microsoft.VisualStudio.Shell.Interop.12.0, Version=12.0.0.0, Culture=neutral, PublicKeyToken=b03f5f7f11d50a3a, processorArchitecture=MSIL" Condition="'$(VSTarget)' != '11.0'">
      <EmbedInteropTypes>true</EmbedInteropTypes>
    </Reference>
    <Reference Include="Microsoft.VisualStudio.TemplateWizardInterface, Version=8.0.0.0, Culture=neutral, PublicKeyToken=b03f5f7f11d50a3a, processorArchitecture=MSIL" />
    <Reference Include="Microsoft.VisualStudio.Text.Data, Version=$(VSTarget).0.0, Culture=neutral, PublicKeyToken=b03f5f7f11d50a3a, processorArchitecture=MSIL" />
    <Reference Include="Microsoft.VisualStudio.Text.Logic, Version=$(VSTarget).0.0, Culture=neutral, PublicKeyToken=b03f5f7f11d50a3a, processorArchitecture=MSIL" />
    <Reference Include="Microsoft.VisualStudio.Text.UI, Version=$(VSTarget).0.0, Culture=neutral, PublicKeyToken=b03f5f7f11d50a3a, processorArchitecture=MSIL" />
    <Reference Include="Microsoft.VisualStudio.Text.UI.Wpf, Version=$(VSTarget).0.0, Culture=neutral, PublicKeyToken=b03f5f7f11d50a3a, processorArchitecture=MSIL" />
    <Reference Include="Microsoft.VisualStudio.TextManager.Interop" />
    <Reference Include="Microsoft.VisualStudio.Shell.$(VSTarget), Version=$(VSTarget).0.0, Culture=neutral, PublicKeyToken=b03f5f7f11d50a3a, processorArchitecture=MSIL" />
    <Reference Include="Microsoft.VisualStudio.Shell.Immutable.11.0" />
    <Reference Include="Microsoft.VisualStudio.Shell.Immutable.10.0" />
    <Reference Include="Microsoft.Windows.Design.Host, Version=4.1.0.0, Culture=neutral, PublicKeyToken=b03f5f7f11d50a3a, processorArchitecture=MSIL">
      <SpecificVersion>False</SpecificVersion>
      <HintPath>$(DevEnvDir)PrivateAssemblies\Microsoft.Windows.Design.Host.dll</HintPath>
    </Reference>
    <Reference Include="PresentationCore" />
    <Reference Include="PresentationFramework" />
    <Reference Include="System" />
    <Reference Include="System.ComponentModel.Composition" />
    <Reference Include="System.Core" />
    <Reference Include="System.Data" />
    <Reference Include="System.Design" />
    <Reference Include="System.Drawing" />
    <Reference Include="System.Runtime.Serialization" />
    <Reference Include="System.Web" />
    <Reference Include="System.Web.Extensions" />
    <Reference Include="System.Windows.Forms" />
    <Reference Include="System.Xaml" />
    <Reference Include="System.Xml" />
    <Reference Include="VSLangProj, Version=7.0.3300.0, Culture=neutral, PublicKeyToken=b03f5f7f11d50a3a">
      <EmbedInteropTypes>True</EmbedInteropTypes>
    </Reference>
    <Reference Include="VsWebSite.Interop, Version=8.0.0.0, Culture=neutral, PublicKeyToken=b03f5f7f11d50a3a">
      <EmbedInteropTypes>True</EmbedInteropTypes>
    </Reference>
    <Reference Include="WindowsBase" />
  </ItemGroup>
  <ItemGroup>
    <COMReference Include="EnvDTE">
      <Guid>{80CC9F66-E7D8-4DDD-85B6-D9E6CD0E93E2}</Guid>
      <VersionMajor>8</VersionMajor>
      <VersionMinor>0</VersionMinor>
      <Lcid>0</Lcid>
      <WrapperTool>primary</WrapperTool>
      <Isolated>False</Isolated>
      <EmbedInteropTypes>False</EmbedInteropTypes>
    </COMReference>
    <COMReference Include="EnvDTE100">
      <Guid>{26AD1324-4B7C-44BC-84F8-B86AED45729F}</Guid>
      <VersionMajor>10</VersionMajor>
      <VersionMinor>0</VersionMinor>
      <Lcid>0</Lcid>
      <WrapperTool>primary</WrapperTool>
      <Isolated>False</Isolated>
      <EmbedInteropTypes>False</EmbedInteropTypes>
    </COMReference>
    <COMReference Include="EnvDTE80">
      <Guid>{1A31287A-4D7D-413E-8E32-3B374931BD89}</Guid>
      <VersionMajor>8</VersionMajor>
      <VersionMinor>0</VersionMinor>
      <Lcid>0</Lcid>
      <WrapperTool>primary</WrapperTool>
      <Isolated>False</Isolated>
      <EmbedInteropTypes>False</EmbedInteropTypes>
    </COMReference>
    <COMReference Include="EnvDTE90">
      <Guid>{2CE2370E-D744-4936-A090-3FFFE667B0E1}</Guid>
      <VersionMajor>9</VersionMajor>
      <VersionMinor>0</VersionMinor>
      <Lcid>0</Lcid>
      <WrapperTool>primary</WrapperTool>
      <Isolated>False</Isolated>
      <EmbedInteropTypes>False</EmbedInteropTypes>
    </COMReference>
    <COMReference Include="Microsoft.VisualStudio.CommandBars">
      <Guid>{1CBA492E-7263-47BB-87FE-639000619B15}</Guid>
      <VersionMajor>8</VersionMajor>
      <VersionMinor>0</VersionMinor>
      <Lcid>0</Lcid>
      <WrapperTool>primary</WrapperTool>
      <Isolated>False</Isolated>
      <EmbedInteropTypes>False</EmbedInteropTypes>
    </COMReference>
    <COMReference Include="stdole">
      <Guid>{00020430-0000-0000-C000-000000000046}</Guid>
      <VersionMajor>2</VersionMajor>
      <VersionMinor>0</VersionMinor>
      <Lcid>0</Lcid>
      <WrapperTool>primary</WrapperTool>
      <Isolated>False</Isolated>
      <EmbedInteropTypes>False</EmbedInteropTypes>
    </COMReference>
  </ItemGroup>
  <ItemGroup>
    <Compile Include="CodeWindowManager.cs" />
    <Compile Include="Commands\OpenReplWindowCommand.cs" />
    <Compile Include="Commands\OpenRemoteDebugProxyFolderCommand.cs" />
    <Compile Include="Commands\SurveyNewsCommand.cs" />
    <Compile Include="ClassifierMetadata.cs" />
    <Compile Include="CustomTrackingSpan.cs" />
    <Compile Include="Debugger\INodeConnection.cs" />
    <Compile Include="Debugger\NodeEventEventArgs.cs" />
    <Compile Include="Debugger\NodeConnection.cs" />
    <Compile Include="Debugger\NodeExpressionType.cs" />
    <Compile Include="Debugger\ResponseHandler.cs" />
    <Compile Include="Debugger\Serialization\INodeEvaluationResultFactory.cs" />
    <Compile Include="Debugger\Serialization\INodeResponseHandler.cs" />
    <Compile Include="Debugger\Serialization\JsonArray.cs" />
    <Compile Include="Debugger\Serialization\JsonValue.cs" />
    <Compile Include="Debugger\Serialization\NaturalSortComparer.cs" />
    <Compile Include="Debugger\Serialization\NodeBacktraceVariable.cs" />
    <Compile Include="Debugger\Serialization\NodeEvaluationVariable.cs" />
    <Compile Include="Debugger\Serialization\INodeVariable.cs" />
    <Compile Include="Debugger\Serialization\NodeEvaluationResultFactory.cs" />
    <Compile Include="Debugger\Serialization\NodeLookupVariable.cs" />
    <Compile Include="Debugger\Serialization\NodeResponseHandler.cs" />
    <Compile Include="Debugger\Serialization\NodePropertyAttributes.cs" />
    <Compile Include="Debugger\Serialization\NodePropertyType.cs" />
    <Compile Include="Debugger\Serialization\NodePrototypeVariable.cs" />
    <Compile Include="Debugger\Serialization\NodeVariableType.cs" />
    <Compile Include="EditFilter.cs" />
    <Compile Include="Intellisense\CompletionSource.cs" />
    <Compile Include="Intellisense\CompletionSourceProvider.cs" />
    <Compile Include="Intellisense\CompletionSource.Modules.cs" />
    <Compile Include="Intellisense\ReferenceGroup.cs" />
    <Compile Include="Intellisense\ReferenceGroupDispenser.cs" />
    <Compile Include="Intellisense\TextViewCreationListener.cs" />
    <Compile Include="Nodejs.cs" />
    <Compile Include="NodejsLanguageInfo.cs" />
    <Compile Include="NodejsProjectConfig.cs" />
    <Compile Include="NodejsToolsInstallPath.cs" />
    <Compile Include="Options\NodejsDialogPage.cs">
      <SubType>Component</SubType>
    </Compile>
    <Compile Include="Options\NodejsGeneralOptionsPage.cs">
      <SubType>Component</SubType>
    </Compile>
    <Compile Include="Options\NodejsGeneralOptionsControl.cs">
      <SubType>UserControl</SubType>
    </Compile>
    <Compile Include="Options\NodejsGeneralOptionsControl.Designer.cs">
      <DependentUpon>NodejsGeneralOptionsControl.cs</DependentUpon>
    </Compile>
    <Compile Include="Options\SurveyNewsPolicy.cs" />
    <Compile Include="Project\Attributes.cs" />
    <Compile Include="Project\NodejsFileNode.cs" />
    <Compile Include="Project\NodejsGeneralPropertyPageControl.cs">
      <SubType>UserControl</SubType>
    </Compile>
    <Compile Include="Project\NodejsGeneralPropertyPageControl.Designer.cs">
      <DependentUpon>NodejsGeneralPropertyPageControl.cs</DependentUpon>
    </Compile>
    <Compile Include="ProvideBraceCompletion.cs" />
    <Compile Include="ProvideEditorExtension2Attribute.cs" />
    <Compile Include="ProvideLanguageTemplates.cs" />
    <Compile Include="Repl\ClearReplCommand.cs" />
    <Compile Include="Repl\INodejsReplSite.cs" />
    <Compile Include="Repl\SaveReplCommand.cs" />
    <Compile Include="Repl\VsNodejsReplSite.cs" />
    <Compile Include="SmartIndent.cs" />
    <Compile Include="SmartIndentProvider.cs" />
    <Compile Include="VsMenus.cs" />
    <Compile Include="AzureSolutionListener.cs" />
    <Compile Include="BaseNodeProjectFactory.cs" />
    <Compile Include="Debugger\BreakpointBindingEventArgs.cs" />
    <Compile Include="Debugger\BreakpointHitEventArgs.cs" />
    <Compile Include="Debugger\DebugEngine\AD7BoundBreakpoint.cs" />
    <Compile Include="Debugger\DebugEngine\AD7BreakpointResolution.cs" />
    <Compile Include="Debugger\DebugEngine\AD7Document.cs" />
    <Compile Include="Debugger\DebugEngine\AD7DocumentContext.cs" />
    <Compile Include="Debugger\DebugEngine\AD7Engine.cs" />
    <Compile Include="Debugger\DebugEngine\AD7Enums.cs" />
    <Compile Include="Debugger\DebugEngine\AD7Events.cs" />
    <Compile Include="Debugger\DebugEngine\AD7MemoryAddress.cs" />
    <Compile Include="Debugger\DebugEngine\AD7Module.cs" />
    <Compile Include="Debugger\DebugEngine\AD7PendingBreakpoint.cs" />
    <Compile Include="Debugger\DebugEngine\AD7ProgramNode.cs" />
    <Compile Include="Debugger\DebugEngine\AD7ProgramProvider.cs" />
    <Compile Include="Debugger\DebugEngine\AD7Property.cs" />
    <Compile Include="Debugger\DebugEngine\AD7StackFrame.cs" />
    <Compile Include="Debugger\DebugEngine\AD7Thread.cs" />
    <Compile Include="Debugger\DebugEngine\BreakpointManager.cs" />
    <Compile Include="Debugger\DebugEngine\DebuggerConstants.cs" />
    <Compile Include="Debugger\DebugEngine\EngineUtils.cs" />
    <Compile Include="Debugger\DebugEngine\UncalculatedAD7Expression.cs" />
    <Compile Include="Debugger\DebugEngine\Remote\NodeRemoteDebugPort.cs" />
    <Compile Include="Debugger\DebugEngine\Remote\NodeRemoteDebugPortSupplier.cs" />
    <Compile Include="Debugger\DebugEngine\Remote\NodeRemoteDebugProcess.cs" />
    <Compile Include="Debugger\DebugEngine\Remote\NodeRemoteDebugProgram.cs" />
    <Compile Include="Debugger\DebugEngine\Remote\NodeRemoteEnumDebug.cs" />
    <Compile Include="Debugger\DebugEngine\Remote\NodeRemoteEnumDebugProcesses.cs" />
    <Compile Include="Debugger\DebugEngine\Remote\NodeRemoteEnumDebugPrograms.cs" />
    <Compile Include="Debugger\ExceptionRaisedEventArgs.cs" />
    <Compile Include="Debugger\Extensions.cs" />
    <Compile Include="Debugger\ModuleLoadedEventArgs.cs" />
    <Compile Include="Debugger\OutputEventArgs.cs" />
    <Compile Include="Debugger\ProcessLoadedEventArgs.cs" />
    <Compile Include="Debugger\ProcessExitedEventArgs.cs" />
    <Compile Include="Debugger\NodeBreakpoint.cs" />
    <Compile Include="Debugger\NodeBreakpointBinding.cs" />
    <Compile Include="Debugger\NodeDebugOptions.cs" />
    <Compile Include="Debugger\NodeEvaluationResult.cs" />
    <Compile Include="Debugger\NodeException.cs" />
    <Compile Include="Debugger\NodeModule.cs" />
    <Compile Include="Debugger\NodeDebugger.cs" />
    <Compile Include="Debugger\NodeStackFrame.cs" />
    <Compile Include="Debugger\NodeThread.cs" />
    <Compile Include="Debugger\ThreadEventArgs.cs" />
    <Compile Include="Extensions.cs" />
    <Compile Include="Guids.cs" />
    <Compile Include="JsonListener.cs" />
    <Compile Include="Navigation\CodeWindowManager.cs" />
    <Compile Include="NodejsConstants.cs" />
    <Compile Include="NodejsEditorFactory.cs" />
    <Compile Include="NodejsProjectionBuffer.cs" />
    <Compile Include="NodejsProject.cs" />
    <Compile Include="NodejsProjectFactory.cs" />
    <Compile Include="OAProject.cs" />
    <Compile Include="OAProperty.cs" />
    <Compile Include="PkgCmdId.cs" />
    <Compile Include="Project\NodeFileLibraryNode.cs" />
    <Compile Include="Project\NodejsGeneralPropertyPage.cs" />
    <Compile Include="Project\NodejsLibraryManager.cs" />
    <Compile Include="Project\NodeLibraryNode.cs" />
    <Compile Include="Project\NodejsProjectLauncher.cs" />
    <Compile Include="Project\NodejsProjectNode.cs" />
    <Compile Include="Project\NodejsProjectNodeProperties.cs" />
    <Compile Include="Project\NodejsProjectPackage.cs" />
    <Compile Include="Repl\NodejsReplEvaluator.cs" />
    <Compile Include="Repl\NodejsReplEvaluatorProvider.cs" />
    <Compile Include="GlobalSuppressions.cs" />
    <Compile Include="NodejsPackage.cs" />
    <Compile Include="Properties\AssemblyInfo.cs" />
  </ItemGroup>
  <ItemGroup>
    <EmbeddedResource Include="Options\NodejsGeneralOptionsControl.resx">
      <DependentUpon>NodejsGeneralOptionsControl.cs</DependentUpon>
    </EmbeddedResource>
    <EmbeddedResource Include="Project\NodejsGeneralPropertyPageControl.resx">
      <DependentUpon>NodejsGeneralPropertyPageControl.cs</DependentUpon>
    </EmbeddedResource>
    <EmbeddedResource Include="VSPackage.resx">
      <MergeWithCTO>true</MergeWithCTO>
      <ManifestResourceName>VSPackage</ManifestResourceName>
      <SubType>Designer</SubType>
    </EmbeddedResource>
  </ItemGroup>
  <ItemGroup>
    <ZipProject Include="ProjectTemplates\WebExpressApp\WebExpressApp.njsproj">
      <SubType>Designer</SubType>
    </ZipProject>
    <TransformedZipProject Include="ProjectTemplates\WebExpressApp\WebExpressApp.vstemplate.base">
      <SubType>Designer</SubType>
    </TransformedZipProject>
    <ZipProject Include="ProjectTemplates\WebExpressApp\server.js" />
    <ZipProject Include="ProjectTemplates\AzureExpressApp\AzureExpressApp.njsproj">
      <SubType>Designer</SubType>
    </ZipProject>
    <ZipProject Include="ProjectTemplates\AzureExpressApp\AzureExpressApp.vstemplate">
      <SubType>Designer</SubType>
    </ZipProject>
    <ZipProject Include="ProjectTemplates\AzureExpressApp\server.js" />
    <ZipProject Include="ProjectTemplates\WebAzureExpressApp\WebAzureExpressApp.njsproj">
      <SubType>Designer</SubType>
    </ZipProject>
    <TransformedZipProject Include="ProjectTemplates\WebAzureExpressApp\WebAzureExpressApp.vstemplate.base">
      <SubType>Designer</SubType>
    </TransformedZipProject>
    <ZipProject Include="ProjectTemplates\WebAzureExpressApp\server.js" />
    <ZipProject Include="ProjectTemplates\NodejsApp\Preview.png" />
    <ZipProject Include="ProjectTemplates\WebAzureNodejsApp\Preview.png" />
    <ZipProject Include="ProjectTemplates\WebNodejsApp\Preview.png" />
    <ZipProject Include="ProjectTemplates\AzureExpressApp\Preview.png" />
    <ZipProject Include="ProjectTemplates\ExpressApp\Preview.png" />
    <ZipProject Include="ProjectTemplates\WebAzureExpressApp\Preview.png" />
    <ZipProject Include="ProjectTemplates\AzureNodejsApp\Preview.png" />
    <Content Include="NoSurveyNewsFeed.html">
      <IncludeInVSIX>true</IncludeInVSIX>
      <CopyToOutputDirectory>PreserveNewest</CopyToOutputDirectory>
    </Content>
    <Content Include="VSTemplateStore.pkgdef">
      <IncludeInVSIX>true</IncludeInVSIX>
      <CopyToOutputDirectory>PreserveNewest</CopyToOutputDirectory>
    </Content>
    <VSCTCompile Include="NodejsTools.vsct">
      <ResourceName>1000</ResourceName>
      <SubType>Designer</SubType>
    </VSCTCompile>
    <Content Include="FileTemplates\NewItem\EmptyJs.js">
      <IncludeInVSIX>true</IncludeInVSIX>
      <CopyToOutputDirectory>PreserveNewest</CopyToOutputDirectory>
    </Content>
    <Content Include="FileTemplates\NewItem\TextFile.txt">
      <IncludeInVSIX>true</IncludeInVSIX>
      <CopyToOutputDirectory>PreserveNewest</CopyToOutputDirectory>
    </Content>
    <ZipProject Include="ProjectTemplates\blankwj.ico" />
    <Content Include="..\Icons\NodejsProject.ico">
      <CopyToOutputDirectory>PreserveNewest</CopyToOutputDirectory>
      <IncludeInVSIX>true</IncludeInVSIX>
    </Content>
    <Content Include="..\Icons\NodejsProjectBig.ico">
      <CopyToOutputDirectory>PreserveNewest</CopyToOutputDirectory>
      <IncludeInVSIX>true</IncludeInVSIX>
    </Content>
    <Content Include="..\Icons\NodejsToolsforVisualStudio.ico">
      <CopyToOutputDirectory>PreserveNewest</CopyToOutputDirectory>
      <IncludeInVSIX>true</IncludeInVSIX>
    </Content>
    <ZipProject Include="ProjectTemplates\AzureNodejsApp\AzureNodejsApp.vstemplate">
      <SubType>Designer</SubType>
    </ZipProject>
    <ZipProject Include="ProjectTemplates\AzureNodejsApp\server.js" />
    <ZipProject Include="ProjectTemplates\ExpressApp\ExpressApp.njsproj">
      <SubType>Designer</SubType>
    </ZipProject>
    <ZipProject Include="ProjectTemplates\ExpressApp\ExpressApp.vstemplate">
      <SubType>Designer</SubType>
    </ZipProject>
    <ZipProject Include="ProjectTemplates\ExpressApp\server.js" />
    <TransformedZipProject Include="ProjectTemplates\WebAzureNodejsApp\WebAzureNodejsApp.vstemplate.base">
      <SubType>Designer</SubType>
    </TransformedZipProject>
    <ZipProject Include="ProjectTemplates\WebAzureNodejsApp\WebAzureNodejsApp.njsproj">
      <SubType>Designer</SubType>
    </ZipProject>
    <ZipProject Include="ProjectTemplates\WebAzureNodejsApp\server.js" />
    <ZipProject Include="ProjectTemplates\WebAzureNodejsApp\ChangeConfig.ps1" />
    <ZipProject Include="ProjectTemplates\WebAzureNodejsApp\download.ps1" />
    <ZipProject Include="ProjectTemplates\WebAzureNodejsApp\package.json" />
    <ZipProject Include="ProjectTemplates\WebAzureNodejsApp\README.md" />
    <ZipProject Include="ProjectTemplates\WebAzureNodejsApp\setup_web.cmd" />
    <ZipProject Include="ProjectTemplates\WebAzureNodejsApp\Web.cloud.config" />
    <ZipProject Include="ProjectTemplates\WebAzureNodejsApp\Web.config" />
    <ZipProject Include="ProjectTemplates\WebAzureNodejsApp\node.cmd" />
    <ZipProject Include="ProjectTemplates\WebNodejsApp\WebNodejsApp.njsproj">
      <SubType>Designer</SubType>
    </ZipProject>
    <TransformedZipProject Include="ProjectTemplates\WebNodejsApp\WebNodejsApp.vstemplate.base">
      <SubType>Designer</SubType>
    </TransformedZipProject>
    <ZipProject Include="ProjectTemplates\WebNodejsApp\server.js" />
    <Content Include="Microsoft.NodejsTools.targets">
      <IncludeInVSIX>true</IncludeInVSIX>
      <TargetPath>Microsoft.NodejsTools.Developer.targets</TargetPath>
      <CopyToOutputDirectory>PreserveNewest</CopyToOutputDirectory>
      <SubType>Designer</SubType>
    </Content>
    <Content Include="FileTemplates\NewItem\NewItems.vsdir">
      <IncludeInVSIX>true</IncludeInVSIX>
      <CopyToOutputDirectory>PreserveNewest</CopyToOutputDirectory>
    </Content>
    <ZipProject Include="ProjectTemplates\AzureNodejsApp\ChangeConfig.ps1" />
    <ZipProject Include="ProjectTemplates\AzureNodejsApp\download.ps1" />
    <ZipProject Include="ProjectTemplates\AzureNodejsApp\AzureNodejsApp.njsproj">
      <SubType>Designer</SubType>
    </ZipProject>
    <ZipProject Include="ProjectTemplates\AzureNodejsApp\package.json" />
    <ZipProject Include="ProjectTemplates\AzureNodejsApp\README.md" />
    <ZipProject Include="ProjectTemplates\AzureNodejsApp\setup_web.cmd" />
    <ZipProject Include="ProjectTemplates\AzureNodejsApp\Web.cloud.config" />
    <ZipProject Include="ProjectTemplates\AzureNodejsApp\Web.config" />
    <ZipProject Include="ProjectTemplates\AzureNodejsApp\node.cmd" />
    <ZipProject Include="ProjectTemplates\WebNodejsApp\package.json" />
    <ZipProject Include="ProjectTemplates\WebNodejsApp\README.md" />
    <ZipProject Include="ProjectTemplates\NodejsApp\NodejsApp.njsproj">
      <SubType>Designer</SubType>
    </ZipProject>
    <ZipProject Include="ProjectTemplates\NodejsApp\package.json" />
    <ZipProject Include="ProjectTemplates\NodejsApp\README.md" />
    <ZipProject Include="ProjectTemplates\WebNodejsApp\WebApplication.webproj" />
    <ZipProject Include="ProjectTemplates\ExpressApp\package.json" />
    <ZipProject Include="ProjectTemplates\ExpressApp\README.md" />
    <ZipProject Include="ProjectTemplates\WebExpressApp\package.json" />
    <ZipProject Include="ProjectTemplates\WebExpressApp\README.md" />
    <ZipProject Include="ProjectTemplates\AzureExpressApp\package.json" />
    <ZipProject Include="ProjectTemplates\AzureExpressApp\README.md" />
    <ZipProject Include="ProjectTemplates\AzureExpressApp\Web.config" />
    <ZipProject Include="ProjectTemplates\AzureExpressApp\Web.cloud.config" />
    <ZipProject Include="ProjectTemplates\AzureExpressApp\setup_web.cmd" />
    <ZipProject Include="ProjectTemplates\AzureExpressApp\download.ps1" />
    <ZipProject Include="ProjectTemplates\AzureExpressApp\ChangeConfig.ps1" />
    <ZipProject Include="ProjectTemplates\AzureExpressApp\node.cmd" />
    <ZipProject Include="ProjectTemplates\WebAzureExpressApp\ChangeConfig.ps1" />
    <ZipProject Include="ProjectTemplates\WebAzureExpressApp\download.ps1" />
    <ZipProject Include="ProjectTemplates\WebAzureExpressApp\package.json" />
    <ZipProject Include="ProjectTemplates\WebAzureExpressApp\README.md" />
    <ZipProject Include="ProjectTemplates\WebAzureExpressApp\setup_web.cmd" />
    <ZipProject Include="ProjectTemplates\WebAzureExpressApp\Web.cloud.config" />
    <ZipProject Include="ProjectTemplates\WebAzureExpressApp\Web.config" />
    <ZipProject Include="ProjectTemplates\WebAzureExpressApp\node.cmd" />
    <None Include="source.extension.vsixmanifest">
      <SubType>Designer</SubType>
    </None>
  </ItemGroup>
  <ItemGroup>
    <EmbeddedResource Include="..\Icons\NodeImageList.bmp" />
    <EmbeddedResource Include="..\Icons\imagelis.bmp">
      <Link>imagelis.bmp</Link>
      <ManifestResourceName>Microsoft.ProjectIcons.bmp</ManifestResourceName>
    </EmbeddedResource>
    <Content Include="nodejsref.js">
      <IncludeInVSIX>true</IncludeInVSIX>
      <CopyToOutputDirectory>PreserveNewest</CopyToOutputDirectory>
    </Content>
    <ZipProject Include="ProjectTemplates\NodejsApp\server.js" />
    <Resource Include="..\Icons\NodejsPackage.ico" />
    <Content Include="..\Icons\NodejsPackage.ico">
      <IncludeInVSIX>true</IncludeInVSIX>
      <VSIXSubpath>.</VSIXSubpath>
    </Content>
    <Content Include="visualstudio_nodejs_repl.js">
      <IncludeInVSIX>true</IncludeInVSIX>
      <VSIXSubpath>.</VSIXSubpath>
      <CopyToOutputDirectory>PreserveNewest</CopyToOutputDirectory>
    </Content>
    <Content Include="Resources\Package.ico" />
    <ZipProject Include="ProjectTemplates\NodejsApp\NodejsApp.vstemplate">
      <SubType>Designer</SubType>
    </ZipProject>
    <Compile Include="Resources.Designer.cs">
      <AutoGen>True</AutoGen>
      <DesignTime>True</DesignTime>
      <DependentUpon>Resources.resx</DependentUpon>
      <Visible>true</Visible>
    </Compile>
    <EmbeddedResource Include="Resources.resx">
      <ManifestResourceName>Microsoft.NodejsTools.Resources</ManifestResourceName>
      <Generator>ResXFileCodeGenerator</Generator>
      <Visible>true</Visible>
      <LastGenOutput>Resources.Designer.cs</LastGenOutput>
    </EmbeddedResource>
  </ItemGroup>
  <ItemGroup>
    <ProjectReference Include="..\AjaxMinDll\AjaxMinDll.csproj">
      <Project>{dfdb930e-1162-4514-a91d-c8595a807f13}</Project>
      <Name>AjaxMinDll</Name>
    </ProjectReference>
    <ProjectReference Include="..\InteractiveWindow\InteractiveWindow.csproj">
      <Project>{24a3887f-da50-4989-8d6c-4a5b04d5d457}</Project>
      <Name>InteractiveWindow</Name>
    </ProjectReference>
    <ProjectReference Include="..\ProjectWizard\ProjectWizard.csproj">
      <Project>{dbc73df7-1b4c-48be-8b48-715297487e7a}</Project>
      <Name>ProjectWizard</Name>
      <IncludeOutputGroupsInVSIX>BuiltProjectOutputGroup%3bBuiltProjectOutputGroupDependencies%3bGetCopyToOutputDirectoryItems%3bSatelliteDllsProjectOutputGroup%3b</IncludeOutputGroupsInVSIX>
      <IncludeOutputGroupsInVSIXLocalOnly>DebugSymbolsProjectOutputGroup%3b</IncludeOutputGroupsInVSIXLocalOnly>
    </ProjectReference>
  </ItemGroup>
  <ItemGroup />
  <PropertyGroup>
>>>>>>> e9826557
    <!--
    To specify a different registry root to register your package, uncomment the TargetRegistryRoot
    tag and specify a registry root in it.
    <TargetRegistryRoot></TargetRegistryRoot>
    -->
    <UseCodebase>true</UseCodebase>
    <RegisterOutputPackage>true</RegisterOutputPackage>
    <RegisterWithCodebase>true</RegisterWithCodebase>
  </PropertyGroup>
  <Import Project="$(BuildRoot)\Common\Product\SharedProject\SharedProject.proj" />
  <Import Project="..\ProjectAfter.settings" />
  <!-- To modify your build process, add your task inside one of the targets below and uncomment it. 
       Other similar extension points exist, see Microsoft.Common.targets.
  <Target Name="BeforeBuild">
  </Target>
  <Target Name="AfterBuild">
  </Target>
  -->
</Project><|MERGE_RESOLUTION|>--- conflicted
+++ resolved
@@ -1,1189 +1,683 @@
-<<<<<<< HEAD
-﻿<?xml version="1.0" encoding="utf-8"?>
-<Project DefaultTargets="Build" xmlns="http://schemas.microsoft.com/developer/msbuild/2003" ToolsVersion="4.0">
-  <PropertyGroup>
-    <MinimumVisualStudioVersion>11.0</MinimumVisualStudioVersion>
-    <VisualStudioVersion>11.0</VisualStudioVersion>
-    <VSToolsPath Condition="'$(VSToolsPath)' == ''">$(MSBuildExtensionsPath32)\Microsoft\VisualStudio\v$(VisualStudioVersion)</VSToolsPath>
-    <SccProjectName>SAK</SccProjectName>
-    <SccLocalPath>SAK</SccLocalPath>
-    <SccAuxPath>SAK</SccAuxPath>
-    <SccProvider>SAK</SccProvider>
-  </PropertyGroup>
-  <PropertyGroup>
-    <DelaySign>false</DelaySign>
-  </PropertyGroup>
-  <Import Project="$(MSBuildExtensionsPath)\$(MSBuildToolsVersion)\Microsoft.Common.props" Condition="Exists('$(MSBuildExtensionsPath)\$(MSBuildToolsVersion)\Microsoft.Common.props')" />
-  <Import Project="..\ProjectBefore.settings" />
-  <PropertyGroup>
-    <Configuration Condition=" '$(Configuration)' == '' ">Debug</Configuration>
-    <Platform Condition=" '$(Platform)' == '' ">x86</Platform>
-    <SchemaVersion>2.0</SchemaVersion>
-    <ProjectGuid>{32EC5259-98DA-40CA-9E2D-1B1B2E966F88}</ProjectGuid>
-    <ProjectTypeGuids>{82b43b9b-a64c-4715-b499-d71e9ca2bd60};{60dc8134-eba5-43b8-bcc9-bb4bc16c2548};{FAE04EC0-301F-11D3-BF4B-00C04F79EFBC}</ProjectTypeGuids>
-    <OutputType>Library</OutputType>
-    <AppDesignerFolder>Properties</AppDesignerFolder>
-    <RootNamespace>Microsoft.NodejsTools</RootNamespace>
-    <AssemblyName>Microsoft.NodejsTools</AssemblyName>
-    <SignAssembly>True</SignAssembly>
-    <TargetFrameworkVersion>v4.5</TargetFrameworkVersion>
-    <CreateVsixContainer>true</CreateVsixContainer>
-  </PropertyGroup>
-  <PropertyGroup Condition="'$(Configuration)|$(Platform)' == 'Debug|x86'">
-    <PlatformTarget>x86</PlatformTarget>
-    <Optimize>false</Optimize>
-    <DebugSymbols>true</DebugSymbols>
-    <DebugType>full</DebugType>
-    <OutputPath>bin\Debug\</OutputPath>
-    <DefineConstants>$(DefineConstants);TRACE;DEBUG</DefineConstants>
-    <TreatWarningsAsErrors>true</TreatWarningsAsErrors>
-    <ErrorReport>prompt</ErrorReport>
-  </PropertyGroup>
-  <PropertyGroup Condition="'$(Configuration)|$(Platform)' == 'Release|x86'">
-    <PlatformTarget>x86</PlatformTarget>
-    <Optimize>true</Optimize>
-    <DebugType>pdbonly</DebugType>
-    <OutputPath>bin\Release\</OutputPath>
-    <DefineConstants>$(DefineConstants);TRACE</DefineConstants>
-    <TreatWarningsAsErrors>true</TreatWarningsAsErrors>
-    <ErrorReport>prompt</ErrorReport>
-  </PropertyGroup>
-  <PropertyGroup>
-    <DefineConstants>$(DefineConstants);NODEJS_TOOLS;NTVS_FEATURE_INTERACTIVEWINDOW</DefineConstants>
-  </PropertyGroup>
-  <ItemDefinitionGroup>
-    <ZipProject>
-      <Language>JavaScript</Language>
-    </ZipProject>
-    <ZipItem>
-      <Language>JavaScript</Language>
-    </ZipItem>
-  </ItemDefinitionGroup>
-  <ItemGroup>
-    <Reference Include="Microsoft.Build" />
-    <Reference Include="Microsoft.Build.Conversion.v4.0" />
-    <Reference Include="Microsoft.Build.Engine" />
-    <Reference Include="Microsoft.Build.Framework" />
-    <Reference Include="Microsoft.Build.Tasks.v4.0" />
-    <Reference Include="Microsoft.Build.Utilities.v4.0" />
-    <Reference Include="Microsoft.CSharp" />
-    <Reference Include="Microsoft.JScript" />
-    <Reference Include="Microsoft.VisualStudio.ComponentModelHost, Version=$(VSTarget).0.0, Culture=neutral, PublicKeyToken=b03f5f7f11d50a3a, processorArchitecture=MSIL" />
-    <Reference Include="Microsoft.VisualStudio.CoreUtility, Version=$(VSTarget).0.0, Culture=neutral, PublicKeyToken=b03f5f7f11d50a3a, processorArchitecture=MSIL" />
-    <Reference Include="Microsoft.VisualStudio.Debugger.Interop.10.0, Version=10.0.0.0, Culture=neutral, PublicKeyToken=b03f5f7f11d50a3a, processorArchitecture=MSIL" />
-    <Reference Include="Microsoft.VisualStudio.Debugger.Interop.11.0, Version=11.0.0.0, Culture=neutral, PublicKeyToken=b03f5f7f11d50a3a, processorArchitecture=MSIL" />
-    <Reference Include="Microsoft.VisualStudio.Debugger.InteropA, Version=9.0.0.0, Culture=neutral, PublicKeyToken=b03f5f7f11d50a3a" />
-    <Reference Include="Microsoft.VisualStudio.Designer.Interfaces, Version=1.0.5000.0, Culture=neutral, PublicKeyToken=b03f5f7f11d50a3a">
-      <EmbedInteropTypes>True</EmbedInteropTypes>
-    </Reference>
-    <Reference Include="Microsoft.VisualStudio.Editor, Version=$(VSTarget).0.0, Culture=neutral, PublicKeyToken=b03f5f7f11d50a3a, processorArchitecture=MSIL" />
-    <Reference Include="Microsoft.VisualStudio.Language.Intellisense, Version=$(VSTarget).0.0, Culture=neutral, PublicKeyToken=b03f5f7f11d50a3a, processorArchitecture=MSIL" />
-    <Reference Include="Microsoft.VisualStudio.OLE.Interop" />
-    <Reference Include="Microsoft.VisualStudio.Shell.Interop" />
-    <Reference Include="Microsoft.VisualStudio.Shell.Interop.8.0" />
-    <Reference Include="Microsoft.VisualStudio.Shell.Interop.9.0" />
-    <Reference Include="Microsoft.VisualStudio.Shell.Interop.10.0" />
-    <Reference Include="Microsoft.VisualStudio.Shell.Interop.11.0">
-      <EmbedInteropTypes>true</EmbedInteropTypes>
-    </Reference>
-    <Reference Include="Microsoft.VisualStudio.TemplateWizardInterface, Version=8.0.0.0, Culture=neutral, PublicKeyToken=b03f5f7f11d50a3a, processorArchitecture=MSIL" />
-    <Reference Include="Microsoft.VisualStudio.Text.Data, Version=$(VSTarget).0.0, Culture=neutral, PublicKeyToken=b03f5f7f11d50a3a, processorArchitecture=MSIL" />
-    <Reference Include="Microsoft.VisualStudio.Text.Logic, Version=$(VSTarget).0.0, Culture=neutral, PublicKeyToken=b03f5f7f11d50a3a, processorArchitecture=MSIL" />
-    <Reference Include="Microsoft.VisualStudio.Text.UI, Version=$(VSTarget).0.0, Culture=neutral, PublicKeyToken=b03f5f7f11d50a3a, processorArchitecture=MSIL" />
-    <Reference Include="Microsoft.VisualStudio.Text.UI.Wpf, Version=$(VSTarget).0.0, Culture=neutral, PublicKeyToken=b03f5f7f11d50a3a, processorArchitecture=MSIL" />
-    <Reference Include="Microsoft.VisualStudio.TextManager.Interop" />
-    <Reference Include="Microsoft.VisualStudio.Shell.$(VSTarget), Version=$(VSTarget).0.0, Culture=neutral, PublicKeyToken=b03f5f7f11d50a3a, processorArchitecture=MSIL" />
-    <Reference Include="Microsoft.VisualStudio.Shell.Immutable.11.0" />
-    <Reference Include="Microsoft.VisualStudio.Shell.Immutable.10.0" />
-    <Reference Include="Microsoft.Windows.Design.Host, Version=4.1.0.0, Culture=neutral, PublicKeyToken=b03f5f7f11d50a3a, processorArchitecture=MSIL">
-      <SpecificVersion>False</SpecificVersion>
-      <HintPath>$(DevEnvDir)PrivateAssemblies\Microsoft.Windows.Design.Host.dll</HintPath>
-    </Reference>
-    <Reference Include="PresentationCore" />
-    <Reference Include="PresentationFramework" />
-    <Reference Include="System" />
-    <Reference Include="System.ComponentModel.Composition" />
-    <Reference Include="System.Core" />
-    <Reference Include="System.Data" />
-    <Reference Include="System.Design" />
-    <Reference Include="System.Drawing" />
-    <Reference Include="System.Web" />
-    <Reference Include="System.Web.Extensions" />
-    <Reference Include="System.Windows.Forms" />
-    <Reference Include="System.Xaml" />
-    <Reference Include="System.Xml" />
-    <Reference Include="VSLangProj, Version=7.0.3300.0, Culture=neutral, PublicKeyToken=b03f5f7f11d50a3a">
-      <EmbedInteropTypes>True</EmbedInteropTypes>
-    </Reference>
-    <Reference Include="VsWebSite.Interop, Version=8.0.0.0, Culture=neutral, PublicKeyToken=b03f5f7f11d50a3a">
-      <EmbedInteropTypes>True</EmbedInteropTypes>
-    </Reference>
-    <Reference Include="WindowsBase" />
-  </ItemGroup>
-  <ItemGroup>
-    <COMReference Include="EnvDTE">
-      <Guid>{80CC9F66-E7D8-4DDD-85B6-D9E6CD0E93E2}</Guid>
-      <VersionMajor>8</VersionMajor>
-      <VersionMinor>0</VersionMinor>
-      <Lcid>0</Lcid>
-      <WrapperTool>primary</WrapperTool>
-      <Isolated>False</Isolated>
-      <EmbedInteropTypes>False</EmbedInteropTypes>
-    </COMReference>
-    <COMReference Include="EnvDTE100">
-      <Guid>{26AD1324-4B7C-44BC-84F8-B86AED45729F}</Guid>
-      <VersionMajor>10</VersionMajor>
-      <VersionMinor>0</VersionMinor>
-      <Lcid>0</Lcid>
-      <WrapperTool>primary</WrapperTool>
-      <Isolated>False</Isolated>
-      <EmbedInteropTypes>False</EmbedInteropTypes>
-    </COMReference>
-    <COMReference Include="EnvDTE80">
-      <Guid>{1A31287A-4D7D-413E-8E32-3B374931BD89}</Guid>
-      <VersionMajor>8</VersionMajor>
-      <VersionMinor>0</VersionMinor>
-      <Lcid>0</Lcid>
-      <WrapperTool>primary</WrapperTool>
-      <Isolated>False</Isolated>
-      <EmbedInteropTypes>False</EmbedInteropTypes>
-    </COMReference>
-    <COMReference Include="EnvDTE90">
-      <Guid>{2CE2370E-D744-4936-A090-3FFFE667B0E1}</Guid>
-      <VersionMajor>9</VersionMajor>
-      <VersionMinor>0</VersionMinor>
-      <Lcid>0</Lcid>
-      <WrapperTool>primary</WrapperTool>
-      <Isolated>False</Isolated>
-      <EmbedInteropTypes>False</EmbedInteropTypes>
-    </COMReference>
-    <COMReference Include="Microsoft.VisualStudio.CommandBars">
-      <Guid>{1CBA492E-7263-47BB-87FE-639000619B15}</Guid>
-      <VersionMajor>8</VersionMajor>
-      <VersionMinor>0</VersionMinor>
-      <Lcid>0</Lcid>
-      <WrapperTool>primary</WrapperTool>
-      <Isolated>False</Isolated>
-      <EmbedInteropTypes>False</EmbedInteropTypes>
-    </COMReference>
-    <COMReference Include="stdole">
-      <Guid>{00020430-0000-0000-C000-000000000046}</Guid>
-      <VersionMajor>2</VersionMajor>
-      <VersionMinor>0</VersionMinor>
-      <Lcid>0</Lcid>
-      <WrapperTool>primary</WrapperTool>
-      <Isolated>False</Isolated>
-      <EmbedInteropTypes>False</EmbedInteropTypes>
-    </COMReference>
-  </ItemGroup>
-  <ItemGroup>
-    <Compile Include="Commands\AbstractNpmCommand.cs" />
-    <Compile Include="Commands\ManageModulesCommand.cs" />
-    <Compile Include="Commands\OpenReplWindowCommand.cs" />
-    <Compile Include="Commands\OpenRemoteDebugProxyFolderCommand.cs" />
-    <Compile Include="Commands\SurveyNewsCommand.cs" />
-    <Compile Include="ClassifierMetadata.cs" />
-    <Compile Include="Commands\UninstallModulesCommand.cs" />
-    <Compile Include="Commands\UpdateModulesCommand.cs" />
-    <Compile Include="CustomTrackingSpan.cs" />
-    <Compile Include="EditFilter.cs" />
-    <Compile Include="Intellisense\CompletionSource.cs" />
-    <Compile Include="Intellisense\CompletionSourceProvider.cs" />
-    <Compile Include="Intellisense\CompletionSource.Modules.cs" />
-    <Compile Include="Nodejs.cs" />
-    <Compile Include="NodejsProjectConfig.cs" />
-    <Compile Include="NodejsToolsInstallPath.cs" />
-    <Compile Include="NpmUI\BusyControl.cs">
-      <SubType>UserControl</SubType>
-    </Compile>
-    <Compile Include="NpmUI\BusyControl.Designer.cs">
-      <DependentUpon>BusyControl.cs</DependentUpon>
-    </Compile>
-    <Compile Include="NpmUI\BusyPopup.cs">
-      <SubType>Form</SubType>
-    </Compile>
-    <Compile Include="NpmUI\BusyPopup.Designer.cs">
-      <DependentUpon>BusyPopup.cs</DependentUpon>
-    </Compile>
-    <Compile Include="NpmUI\ColorUtils.cs" />
-    <Compile Include="NpmUI\HSV.cs" />
-    <Compile Include="NpmUI\InstalledPackageListControl.cs">
-      <SubType>UserControl</SubType>
-    </Compile>
-    <Compile Include="NpmUI\InstalledPackageListControl.Designer.cs">
-      <DependentUpon>InstalledPackageListControl.cs</DependentUpon>
-    </Compile>
-    <Compile Include="NpmUI\InstalledPackagesPane.cs">
-      <SubType>UserControl</SubType>
-    </Compile>
-    <Compile Include="NpmUI\InstalledPackagesPane.Designer.cs">
-      <DependentUpon>InstalledPackagesPane.cs</DependentUpon>
-    </Compile>
-    <Compile Include="NpmUI\PackageListItemPainter.cs" />
-    <Compile Include="NpmUI\NpmSearchComparer.cs" />
-    <Compile Include="NpmUI\PackageEventArgs.cs" />
-    <Compile Include="NpmUI\PackageInstallEventArgs.cs" />
-    <Compile Include="NpmUI\PackageInstallPane.cs">
-      <SubType>UserControl</SubType>
-    </Compile>
-    <Compile Include="NpmUI\PackageInstallPane.Designer.cs">
-      <DependentUpon>PackageInstallPane.cs</DependentUpon>
-    </Compile>
-    <Compile Include="NpmUI\PackageManagerDialog.cs">
-      <SubType>Form</SubType>
-    </Compile>
-    <Compile Include="NpmUI\PackageManagerDialog.Designer.cs">
-      <DependentUpon>PackageManagerDialog.cs</DependentUpon>
-    </Compile>
-    <Compile Include="NpmUI\PackageSearchPane.cs">
-      <SubType>UserControl</SubType>
-    </Compile>
-    <Compile Include="NpmUI\PackageSearchPane.Designer.cs">
-      <DependentUpon>PackageSearchPane.cs</DependentUpon>
-    </Compile>
-    <Compile Include="NpmUI\PackageSourcesPane.cs">
-      <SubType>UserControl</SubType>
-    </Compile>
-    <Compile Include="NpmUI\PackageSourcesPane.Designer.cs">
-      <DependentUpon>PackageSourcesPane.cs</DependentUpon>
-    </Compile>
-    <Compile Include="NpmUI\PackageView.cs" />
-    <Compile Include="Options\NodejsDialogPage.cs">
-      <SubType>Component</SubType>
-    </Compile>
-    <Compile Include="Options\NodejsGeneralOptionsPage.cs">
-      <SubType>Component</SubType>
-    </Compile>
-    <Compile Include="Options\NodejsGeneralOptionsControl.cs">
-      <SubType>UserControl</SubType>
-    </Compile>
-    <Compile Include="Options\NodejsGeneralOptionsControl.Designer.cs">
-      <DependentUpon>NodejsGeneralOptionsControl.cs</DependentUpon>
-    </Compile>
-    <Compile Include="Options\SurveyNewsPolicy.cs" />
-    <Compile Include="Project\Attributes.cs" />
-    <Compile Include="Project\DependencyNode.cs" />
-    <Compile Include="Project\NodeModulesNode.cs" />
-    <Compile Include="Project\NodejsFileNode.cs" />
-    <Compile Include="Project\NodejsGeneralPropertyPageControl.cs">
-      <SubType>UserControl</SubType>
-    </Compile>
-    <Compile Include="Project\NodejsGeneralPropertyPageControl.Designer.cs">
-      <DependentUpon>NodejsGeneralPropertyPageControl.cs</DependentUpon>
-    </Compile>
-    <Compile Include="ProvideEditorExtension2Attribute.cs" />
-    <Compile Include="ProvideLanguageTemplates.cs" />
-    <Compile Include="Repl\ClearReplCommand.cs" />
-    <Compile Include="Repl\INodejsReplSite.cs" />
-    <Compile Include="Repl\SaveReplCommand.cs" />
-    <Compile Include="Repl\VsNodejsReplSite.cs" />
-    <Compile Include="SmartIndentProvider.cs" />
-    <Compile Include="VsMenus.cs" />
-    <Compile Include="AzureSolutionListener.cs" />
-    <Compile Include="BaseNodeProjectFactory.cs" />
-    <Compile Include="Debugger\BreakpointEventArgs.cs" />
-    <Compile Include="Debugger\BreakpointHitEventArgs.cs" />
-    <Compile Include="Debugger\DebugEngine\AD7BoundBreakpoint.cs" />
-    <Compile Include="Debugger\DebugEngine\AD7BreakpointResolution.cs" />
-    <Compile Include="Debugger\DebugEngine\AD7Document.cs" />
-    <Compile Include="Debugger\DebugEngine\AD7DocumentContext.cs" />
-    <Compile Include="Debugger\DebugEngine\AD7Engine.cs" />
-    <Compile Include="Debugger\DebugEngine\AD7EngineEventArgs.cs" />
-    <Compile Include="Debugger\DebugEngine\AD7Enums.cs" />
-    <Compile Include="Debugger\DebugEngine\AD7Events.cs" />
-    <Compile Include="Debugger\DebugEngine\AD7MemoryAddress.cs" />
-    <Compile Include="Debugger\DebugEngine\AD7Module.cs" />
-    <Compile Include="Debugger\DebugEngine\AD7PendingBreakpoint.cs" />
-    <Compile Include="Debugger\DebugEngine\AD7ProgramNode.cs" />
-    <Compile Include="Debugger\DebugEngine\AD7ProgramProvider.cs" />
-    <Compile Include="Debugger\DebugEngine\AD7Property.cs" />
-    <Compile Include="Debugger\DebugEngine\AD7StackFrame.cs" />
-    <Compile Include="Debugger\DebugEngine\AD7Thread.cs" />
-    <Compile Include="Debugger\DebugEngine\BreakpointManager.cs" />
-    <Compile Include="Debugger\DebugEngine\DebuggerConstants.cs" />
-    <Compile Include="Debugger\DebugEngine\EngineUtils.cs" />
-    <Compile Include="Debugger\DebugEngine\UncalculatedAD7Expression.cs" />
-    <Compile Include="Debugger\DebugEngine\Remote\NodeRemoteDebugPort.cs" />
-    <Compile Include="Debugger\DebugEngine\Remote\NodeRemoteDebugPortSupplier.cs" />
-    <Compile Include="Debugger\DebugEngine\Remote\NodeRemoteDebugProcess.cs" />
-    <Compile Include="Debugger\DebugEngine\Remote\NodeRemoteDebugProgram.cs" />
-    <Compile Include="Debugger\DebugEngine\Remote\NodeRemoteEnumDebug.cs" />
-    <Compile Include="Debugger\DebugEngine\Remote\NodeRemoteEnumDebugProcesses.cs" />
-    <Compile Include="Debugger\DebugEngine\Remote\NodeRemoteEnumDebugPrograms.cs" />
-    <Compile Include="Debugger\ExceptionRaisedEventArgs.cs" />
-    <Compile Include="Debugger\Extensions.cs" />
-    <Compile Include="Debugger\ModuleLoadedEventArgs.cs" />
-    <Compile Include="Debugger\OutputEventArgs.cs" />
-    <Compile Include="Debugger\ProcessLoadedEventArgs.cs" />
-    <Compile Include="Debugger\ProcessExitedEventArgs.cs" />
-    <Compile Include="Debugger\NodeBreakpoint.cs" />
-    <Compile Include="Debugger\NodeDebugOptions.cs" />
-    <Compile Include="Debugger\NodeEvaluationResult.cs" />
-    <Compile Include="Debugger\NodeException.cs" />
-    <Compile Include="Debugger\NodeModule.cs" />
-    <Compile Include="Debugger\NodeDebugger.cs" />
-    <Compile Include="Debugger\NodeStackFrame.cs" />
-    <Compile Include="Debugger\NodeThread.cs" />
-    <Compile Include="Debugger\ThreadEventArgs.cs" />
-    <Compile Include="Extensions.cs" />
-    <Compile Include="Guids.cs" />
-    <Compile Include="JsonListener.cs" />
-    <Compile Include="Navigation\CodeWindowManager.cs" />
-    <Compile Include="NodejsConstants.cs" />
-    <Compile Include="NodejsEditorFactory.cs" />
-    <Compile Include="NodejsProjectionBuffer.cs" />
-    <Compile Include="NodejsProject.cs" />
-    <Compile Include="NodejsProjectFactory.cs" />
-    <Compile Include="OAProject.cs" />
-    <Compile Include="OAProperty.cs" />
-    <Compile Include="PkgCmdId.cs" />
-    <Compile Include="Project\NodeFileLibraryNode.cs" />
-    <Compile Include="Project\NodejsGeneralPropertyPage.cs" />
-    <Compile Include="Project\NodejsLibraryManager.cs" />
-    <Compile Include="Project\NodeLibraryNode.cs" />
-    <Compile Include="Project\NodejsProjectLauncher.cs" />
-    <Compile Include="Project\NodejsProjectNode.cs" />
-    <Compile Include="Project\NodejsProjectNodeProperties.cs" />
-    <Compile Include="Project\NodejsProjectPackage.cs" />
-    <Compile Include="Repl\NodejsReplEvaluator.cs" />
-    <Compile Include="Repl\NodejsReplEvaluatorProvider.cs" />
-    <Compile Include="GlobalSuppressions.cs" />
-    <Compile Include="NodejsPackage.cs" />
-    <Compile Include="Properties\AssemblyInfo.cs" />
-  </ItemGroup>
-  <ItemGroup>
-    <EmbeddedResource Include="NpmUI\BusyControl.resx">
-      <DependentUpon>BusyControl.cs</DependentUpon>
-    </EmbeddedResource>
-    <EmbeddedResource Include="NpmUI\BusyPopup.resx">
-      <DependentUpon>BusyPopup.cs</DependentUpon>
-    </EmbeddedResource>
-    <EmbeddedResource Include="NpmUI\InstalledPackageListControl.resx">
-      <DependentUpon>InstalledPackageListControl.cs</DependentUpon>
-    </EmbeddedResource>
-    <EmbeddedResource Include="NpmUI\InstalledPackagesPane.resx">
-      <DependentUpon>InstalledPackagesPane.cs</DependentUpon>
-    </EmbeddedResource>
-    <EmbeddedResource Include="NpmUI\PackageInstallPane.resx">
-      <DependentUpon>PackageInstallPane.cs</DependentUpon>
-    </EmbeddedResource>
-    <EmbeddedResource Include="NpmUI\PackageManagerDialog.resx">
-      <DependentUpon>PackageManagerDialog.cs</DependentUpon>
-    </EmbeddedResource>
-    <EmbeddedResource Include="NpmUI\PackageSearchPane.resx">
-      <DependentUpon>PackageSearchPane.cs</DependentUpon>
-    </EmbeddedResource>
-    <EmbeddedResource Include="NpmUI\PackageSourcesPane.resx">
-      <DependentUpon>PackageSourcesPane.cs</DependentUpon>
-    </EmbeddedResource>
-    <EmbeddedResource Include="Options\NodejsGeneralOptionsControl.resx">
-      <DependentUpon>NodejsGeneralOptionsControl.cs</DependentUpon>
-    </EmbeddedResource>
-    <EmbeddedResource Include="Project\NodejsGeneralPropertyPageControl.resx">
-      <DependentUpon>NodejsGeneralPropertyPageControl.cs</DependentUpon>
-    </EmbeddedResource>
-    <EmbeddedResource Include="VSPackage.resx">
-      <MergeWithCTO>true</MergeWithCTO>
-      <ManifestResourceName>VSPackage</ManifestResourceName>
-      <SubType>Designer</SubType>
-    </EmbeddedResource>
-  </ItemGroup>
-  <ItemGroup>
-    <ZipProject Include="ProjectTemplates\WebExpressApp\WebExpressApp.njsproj">
-      <SubType>Designer</SubType>
-    </ZipProject>
-    <TransformedZipProject Include="ProjectTemplates\WebExpressApp\WebExpressApp.vstemplate.base">
-      <SubType>Designer</SubType>
-    </TransformedZipProject>
-    <ZipProject Include="ProjectTemplates\WebExpressApp\server.js" />
-    <ZipProject Include="ProjectTemplates\AzureExpressApp\AzureExpressApp.njsproj">
-      <SubType>Designer</SubType>
-    </ZipProject>
-    <ZipProject Include="ProjectTemplates\AzureExpressApp\AzureExpressApp.vstemplate">
-      <SubType>Designer</SubType>
-    </ZipProject>
-    <ZipProject Include="ProjectTemplates\AzureExpressApp\server.js" />
-    <ZipProject Include="ProjectTemplates\WebAzureExpressApp\WebAzureExpressApp.njsproj">
-      <SubType>Designer</SubType>
-    </ZipProject>
-    <TransformedZipProject Include="ProjectTemplates\WebAzureExpressApp\WebAzureExpressApp.vstemplate.base">
-      <SubType>Designer</SubType>
-    </TransformedZipProject>
-    <ZipProject Include="ProjectTemplates\WebAzureExpressApp\server.js" />
-    <ZipProject Include="ProjectTemplates\NodejsApp\Preview.png" />
-    <ZipProject Include="ProjectTemplates\WebAzureNodejsApp\Preview.png" />
-    <ZipProject Include="ProjectTemplates\WebNodejsApp\Preview.png" />
-    <ZipProject Include="ProjectTemplates\AzureExpressApp\Preview.png" />
-    <ZipProject Include="ProjectTemplates\ExpressApp\Preview.png" />
-    <ZipProject Include="ProjectTemplates\WebAzureExpressApp\Preview.png" />
-    <ZipProject Include="ProjectTemplates\AzureNodejsApp\Preview.png" />
-    <Content Include="NoSurveyNewsFeed.html">
-      <IncludeInVSIX>true</IncludeInVSIX>
-      <CopyToOutputDirectory>PreserveNewest</CopyToOutputDirectory>
-    </Content>
-    <EmbeddedResource Include="Resources\DependencyBundledMissing_16.png" />
-    <EmbeddedResource Include="Resources\DependencyBundled_16.png" />
-    <EmbeddedResource Include="Resources\DependencyDevMissing_16.png" />
-    <EmbeddedResource Include="Resources\DependencyDev_16.png" />
-    <EmbeddedResource Include="Resources\DependencyExtraneousBundled_16.png" />
-    <EmbeddedResource Include="Resources\DependencyExtraneous_16.png" />
-    <EmbeddedResource Include="Resources\DependencyMissing_16.png" />
-    <EmbeddedResource Include="Resources\DependencyOptionalMissing_16.png" />
-    <EmbeddedResource Include="Resources\DependencyOptional_16.png" />
-    <EmbeddedResource Include="Resources\Dependency_16.png" />
-    <EmbeddedResource Include="Resources\Warning_16.png" />
-    <EmbeddedResource Include="Resources\DependencyDev_32.png" />
-    <EmbeddedResource Include="Resources\DependencyOptional_32.png" />
-    <EmbeddedResource Include="Resources\Dependency_32.png" />
-    <Content Include="VSTemplateStore.pkgdef">
-      <IncludeInVSIX>true</IncludeInVSIX>
-      <CopyToOutputDirectory>PreserveNewest</CopyToOutputDirectory>
-    </Content>
-    <VSCTCompile Include="NodejsTools.vsct">
-      <ResourceName>1000</ResourceName>
-      <SubType>Designer</SubType>
-    </VSCTCompile>
-    <Content Include="FileTemplates\NewItem\EmptyJs.js">
-      <IncludeInVSIX>true</IncludeInVSIX>
-      <CopyToOutputDirectory>PreserveNewest</CopyToOutputDirectory>
-    </Content>
-    <Content Include="FileTemplates\NewItem\TextFile.txt">
-      <IncludeInVSIX>true</IncludeInVSIX>
-      <CopyToOutputDirectory>PreserveNewest</CopyToOutputDirectory>
-    </Content>
-    <ZipProject Include="ProjectTemplates\blankwj.ico" />
-    <Content Include="..\Icons\NodejsProject.ico">
-      <CopyToOutputDirectory>PreserveNewest</CopyToOutputDirectory>
-      <IncludeInVSIX>true</IncludeInVSIX>
-    </Content>
-    <Content Include="..\Icons\NodejsProjectBig.ico">
-      <CopyToOutputDirectory>PreserveNewest</CopyToOutputDirectory>
-      <IncludeInVSIX>true</IncludeInVSIX>
-    </Content>
-    <Content Include="..\Icons\NodejsToolsforVisualStudio.ico">
-      <CopyToOutputDirectory>PreserveNewest</CopyToOutputDirectory>
-      <IncludeInVSIX>true</IncludeInVSIX>
-    </Content>
-    <ZipProject Include="ProjectTemplates\AzureNodejsApp\AzureNodejsApp.vstemplate">
-      <SubType>Designer</SubType>
-    </ZipProject>
-    <ZipProject Include="ProjectTemplates\AzureNodejsApp\server.js" />
-    <ZipProject Include="ProjectTemplates\ExpressApp\ExpressApp.njsproj">
-      <SubType>Designer</SubType>
-    </ZipProject>
-    <ZipProject Include="ProjectTemplates\ExpressApp\ExpressApp.vstemplate">
-      <SubType>Designer</SubType>
-    </ZipProject>
-    <ZipProject Include="ProjectTemplates\ExpressApp\server.js" />
-    <TransformedZipProject Include="ProjectTemplates\WebAzureNodejsApp\WebAzureNodejsApp.vstemplate.base">
-      <SubType>Designer</SubType>
-    </TransformedZipProject>
-    <ZipProject Include="ProjectTemplates\WebAzureNodejsApp\WebAzureNodejsApp.njsproj">
-      <SubType>Designer</SubType>
-    </ZipProject>
-    <ZipProject Include="ProjectTemplates\WebAzureNodejsApp\server.js" />
-    <ZipProject Include="ProjectTemplates\WebAzureNodejsApp\ChangeConfig.ps1" />
-    <ZipProject Include="ProjectTemplates\WebAzureNodejsApp\download.ps1" />
-    <ZipProject Include="ProjectTemplates\WebAzureNodejsApp\package.json" />
-    <ZipProject Include="ProjectTemplates\WebAzureNodejsApp\README.md" />
-    <ZipProject Include="ProjectTemplates\WebAzureNodejsApp\setup_web.cmd" />
-    <ZipProject Include="ProjectTemplates\WebAzureNodejsApp\Web.cloud.config" />
-    <ZipProject Include="ProjectTemplates\WebAzureNodejsApp\Web.config" />
-    <ZipProject Include="ProjectTemplates\WebNodejsApp\WebNodejsApp.njsproj">
-      <SubType>Designer</SubType>
-    </ZipProject>
-    <TransformedZipProject Include="ProjectTemplates\WebNodejsApp\WebNodejsApp.vstemplate.base">
-      <SubType>Designer</SubType>
-    </TransformedZipProject>
-    <ZipProject Include="ProjectTemplates\WebNodejsApp\server.js" />
-    <Content Include="Microsoft.NodejsTools.targets">
-      <IncludeInVSIX>true</IncludeInVSIX>
-      <TargetPath>Microsoft.NodejsTools.Developer.targets</TargetPath>
-      <CopyToOutputDirectory>PreserveNewest</CopyToOutputDirectory>
-      <SubType>Designer</SubType>
-    </Content>
-    <Content Include="FileTemplates\NewItem\NewItems.vsdir">
-      <IncludeInVSIX>true</IncludeInVSIX>
-      <CopyToOutputDirectory>PreserveNewest</CopyToOutputDirectory>
-    </Content>
-    <ZipProject Include="ProjectTemplates\AzureNodejsApp\ChangeConfig.ps1" />
-    <ZipProject Include="ProjectTemplates\AzureNodejsApp\download.ps1" />
-    <ZipProject Include="ProjectTemplates\AzureNodejsApp\AzureNodejsApp.njsproj">
-      <SubType>Designer</SubType>
-    </ZipProject>
-    <ZipProject Include="ProjectTemplates\AzureNodejsApp\package.json" />
-    <ZipProject Include="ProjectTemplates\AzureNodejsApp\README.md" />
-    <ZipProject Include="ProjectTemplates\AzureNodejsApp\setup_web.cmd" />
-    <ZipProject Include="ProjectTemplates\AzureNodejsApp\Web.cloud.config" />
-    <ZipProject Include="ProjectTemplates\AzureNodejsApp\Web.config" />
-    <ZipProject Include="ProjectTemplates\WebNodejsApp\package.json" />
-    <ZipProject Include="ProjectTemplates\WebNodejsApp\README.md" />
-    <ZipProject Include="ProjectTemplates\NodejsApp\NodejsApp.njsproj">
-      <SubType>Designer</SubType>
-    </ZipProject>
-    <ZipProject Include="ProjectTemplates\NodejsApp\package.json" />
-    <ZipProject Include="ProjectTemplates\NodejsApp\README.md" />
-    <ZipProject Include="ProjectTemplates\WebNodejsApp\WebApplication.webproj" />
-    <ZipProject Include="ProjectTemplates\ExpressApp\package.json" />
-    <ZipProject Include="ProjectTemplates\ExpressApp\README.md" />
-    <ZipProject Include="ProjectTemplates\WebExpressApp\package.json" />
-    <ZipProject Include="ProjectTemplates\WebExpressApp\README.md" />
-    <ZipProject Include="ProjectTemplates\AzureExpressApp\package.json" />
-    <ZipProject Include="ProjectTemplates\AzureExpressApp\README.md" />
-    <ZipProject Include="ProjectTemplates\AzureExpressApp\Web.config" />
-    <ZipProject Include="ProjectTemplates\AzureExpressApp\Web.cloud.config" />
-    <ZipProject Include="ProjectTemplates\AzureExpressApp\setup_web.cmd" />
-    <ZipProject Include="ProjectTemplates\AzureExpressApp\download.ps1" />
-    <ZipProject Include="ProjectTemplates\AzureExpressApp\ChangeConfig.ps1" />
-    <ZipProject Include="ProjectTemplates\WebAzureExpressApp\ChangeConfig.ps1" />
-    <ZipProject Include="ProjectTemplates\WebAzureExpressApp\download.ps1" />
-    <ZipProject Include="ProjectTemplates\WebAzureExpressApp\package.json" />
-    <ZipProject Include="ProjectTemplates\WebAzureExpressApp\README.md" />
-    <ZipProject Include="ProjectTemplates\WebAzureExpressApp\setup_web.cmd" />
-    <ZipProject Include="ProjectTemplates\WebAzureExpressApp\Web.cloud.config" />
-    <ZipProject Include="ProjectTemplates\WebAzureExpressApp\Web.config" />
-    <None Include="source.extension.vsixmanifest">
-      <SubType>Designer</SubType>
-    </None>
-  </ItemGroup>
-  <ItemGroup>
-    <EmbeddedResource Include="..\Icons\NodeImageList.bmp" />
-    <EmbeddedResource Include="..\Icons\imagelis.bmp">
-      <Link>imagelis.bmp</Link>
-      <ManifestResourceName>Microsoft.ProjectIcons.bmp</ManifestResourceName>
-    </EmbeddedResource>
-    <Content Include="nodejsref.js">
-      <IncludeInVSIX>true</IncludeInVSIX>
-      <CopyToOutputDirectory>PreserveNewest</CopyToOutputDirectory>
-    </Content>
-    <ZipProject Include="ProjectTemplates\NodejsApp\server.js" />
-    <Resource Include="..\Icons\NodejsPackage.ico" />
-    <Content Include="..\Icons\NodejsPackage.ico">
-      <IncludeInVSIX>true</IncludeInVSIX>
-      <VSIXSubpath>.</VSIXSubpath>
-    </Content>
-    <Content Include="visualstudio_nodejs_repl.js">
-      <IncludeInVSIX>true</IncludeInVSIX>
-      <VSIXSubpath>.</VSIXSubpath>
-      <CopyToOutputDirectory>PreserveNewest</CopyToOutputDirectory>
-    </Content>
-    <Content Include="Resources\Package.ico" />
-    <ZipProject Include="ProjectTemplates\NodejsApp\NodejsApp.vstemplate">
-      <SubType>Designer</SubType>
-    </ZipProject>
-    <Compile Include="Resources.Designer.cs">
-      <AutoGen>True</AutoGen>
-      <DesignTime>True</DesignTime>
-      <DependentUpon>Resources.resx</DependentUpon>
-      <Visible>true</Visible>
-    </Compile>
-    <EmbeddedResource Include="Resources.resx">
-      <ManifestResourceName>Microsoft.NodejsTools.Resources</ManifestResourceName>
-      <Generator>ResXFileCodeGenerator</Generator>
-      <Visible>true</Visible>
-      <LastGenOutput>Resources.Designer.cs</LastGenOutput>
-    </EmbeddedResource>
-  </ItemGroup>
-  <ItemGroup>
-    <ProjectReference Include="..\AjaxMinDll\AjaxMinDll.csproj">
-      <Project>{dfdb930e-1162-4514-a91d-c8595a807f13}</Project>
-      <Name>AjaxMinDll</Name>
-    </ProjectReference>
-    <ProjectReference Include="..\InteractiveWindow\InteractiveWindow.csproj">
-      <Project>{24a3887f-da50-4989-8d6c-4a5b04d5d457}</Project>
-      <Name>InteractiveWindow</Name>
-    </ProjectReference>
-    <ProjectReference Include="..\Npm\Npm.csproj">
-      <Project>{e5ef4b0a-ab41-4b98-8fa8-98d6348003a8}</Project>
-      <Name>Npm</Name>
-    </ProjectReference>
-    <ProjectReference Include="..\ProjectWizard\ProjectWizard.csproj">
-      <Project>{dbc73df7-1b4c-48be-8b48-715297487e7a}</Project>
-      <Name>ProjectWizard</Name>
-      <IncludeOutputGroupsInVSIX>BuiltProjectOutputGroup%3bBuiltProjectOutputGroupDependencies%3bGetCopyToOutputDirectoryItems%3bSatelliteDllsProjectOutputGroup%3b</IncludeOutputGroupsInVSIX>
-      <IncludeOutputGroupsInVSIXLocalOnly>DebugSymbolsProjectOutputGroup%3b</IncludeOutputGroupsInVSIXLocalOnly>
-    </ProjectReference>
-  </ItemGroup>
-  <PropertyGroup>
-=======
-﻿<?xml version="1.0" encoding="utf-8"?>
-<Project DefaultTargets="Build" xmlns="http://schemas.microsoft.com/developer/msbuild/2003" ToolsVersion="4.0">
-  <Choose>
-    <When Condition=" '$(VisualStudioVersion)'=='11.0'  Or '$(TargetVisualStudioVersion)'=='VS110' ">
-      <PropertyGroup>
-        <VisualStudioVersion Condition="'$(VisualStudioVersion)' == ''">11.0</VisualStudioVersion>
-        <MinimumVisualStudioVersion>11.0</MinimumVisualStudioVersion>
-        <FileUpgradeFlags>
-        </FileUpgradeFlags>
-        <UpgradeBackupLocation>
-        </UpgradeBackupLocation>
-        <OldToolsVersion>4.0</OldToolsVersion>
-      </PropertyGroup>
-    </When>
-    <When Condition=" '$(VisualStudioVersion)'=='12.0'  Or '$(TargetVisualStudioVersion)'=='VS120' ">
-      <PropertyGroup>
-        <VisualStudioVersion Condition="'$(VisualStudioVersion)' == ''">12.0</VisualStudioVersion>
-        <MinimumVisualStudioVersion>12.0</MinimumVisualStudioVersion>
-        <FileUpgradeFlags>
-        </FileUpgradeFlags>
-        <UpgradeBackupLocation>
-        </UpgradeBackupLocation>
-        <OldToolsVersion>4.0</OldToolsVersion>
-      </PropertyGroup>
-    </When>
-  </Choose>
-  <PropertyGroup>
-    <VSToolsPath Condition="'$(VSToolsPath)' == ''">$(MSBuildExtensionsPath32)\Microsoft\VisualStudio\v$(VisualStudioVersion)</VSToolsPath>
-    <SccProjectName>SAK</SccProjectName>
-    <SccLocalPath>SAK</SccLocalPath>
-    <SccAuxPath>SAK</SccAuxPath>
-    <SccProvider>SAK</SccProvider>
-  </PropertyGroup>
-  <PropertyGroup>
-    <DelaySign>false</DelaySign>
-  </PropertyGroup>
-  <Import Project="$(MSBuildExtensionsPath)\$(MSBuildToolsVersion)\Microsoft.Common.props" Condition="Exists('$(MSBuildExtensionsPath)\$(MSBuildToolsVersion)\Microsoft.Common.props')" />
-  <Import Project="..\ProjectBefore.settings" />
-  <PropertyGroup>
-    <Configuration Condition=" '$(Configuration)' == '' ">Debug</Configuration>
-    <Platform Condition=" '$(Platform)' == '' ">x86</Platform>
-    <SchemaVersion>2.0</SchemaVersion>
-    <ProjectGuid>{32EC5259-98DA-40CA-9E2D-1B1B2E966F88}</ProjectGuid>
-    <ProjectTypeGuids>{82b43b9b-a64c-4715-b499-d71e9ca2bd60};{60dc8134-eba5-43b8-bcc9-bb4bc16c2548};{FAE04EC0-301F-11D3-BF4B-00C04F79EFBC}</ProjectTypeGuids>
-    <OutputType>Library</OutputType>
-    <AppDesignerFolder>Properties</AppDesignerFolder>
-    <RootNamespace>Microsoft.NodejsTools</RootNamespace>
-    <AssemblyName>Microsoft.NodejsTools</AssemblyName>
-    <SignAssembly>True</SignAssembly>
-    <TargetFrameworkVersion>v4.5</TargetFrameworkVersion>
-    <CreateVsixContainer>true</CreateVsixContainer>
-  </PropertyGroup>
-  <PropertyGroup Condition="'$(Configuration)|$(Platform)' == 'Debug|x86'">
-    <PlatformTarget>x86</PlatformTarget>
-    <Optimize>false</Optimize>
-    <DebugSymbols>true</DebugSymbols>
-    <DebugType>full</DebugType>
-    <OutputPath>bin\Debug\</OutputPath>
-    <DefineConstants>$(DefineConstants);TRACE;DEBUG</DefineConstants>
-    <TreatWarningsAsErrors>true</TreatWarningsAsErrors>
-    <ErrorReport>prompt</ErrorReport>
-  </PropertyGroup>
-  <PropertyGroup Condition="'$(Configuration)|$(Platform)' == 'Release|x86'">
-    <PlatformTarget>x86</PlatformTarget>
-    <Optimize>true</Optimize>
-    <DebugType>pdbonly</DebugType>
-    <OutputPath>bin\Release\</OutputPath>
-    <DefineConstants>$(DefineConstants);TRACE</DefineConstants>
-    <TreatWarningsAsErrors>true</TreatWarningsAsErrors>
-    <ErrorReport>prompt</ErrorReport>
-  </PropertyGroup>
-  <PropertyGroup>
-    <DefineConstants>$(DefineConstants);NODEJS_TOOLS;NTVS_FEATURE_INTERACTIVEWINDOW</DefineConstants>
-  </PropertyGroup>
-  <ItemDefinitionGroup>
-    <ZipProject>
-      <Language>JavaScript</Language>
-    </ZipProject>
-    <ZipItem>
-      <Language>JavaScript</Language>
-    </ZipItem>
-  </ItemDefinitionGroup>
-  <ItemGroup>
-    <Reference Include="Microsoft.Build" />
-    <Reference Include="Microsoft.Build.Conversion.v4.0" />
-    <Reference Include="Microsoft.Build.Engine" />
-    <Reference Include="Microsoft.Build.Framework" />
-    <Reference Include="Microsoft.Build.Tasks.v4.0" />
-    <Reference Include="Microsoft.Build.Utilities.v4.0" />
-    <Reference Include="Microsoft.CSharp" />
-    <Reference Include="Microsoft.JScript" />
-    <Reference Include="Microsoft.VisualStudio.ComponentModelHost, Version=$(VSTarget).0.0, Culture=neutral, PublicKeyToken=b03f5f7f11d50a3a, processorArchitecture=MSIL" />
-    <Reference Include="Microsoft.VisualStudio.CoreUtility, Version=$(VSTarget).0.0, Culture=neutral, PublicKeyToken=b03f5f7f11d50a3a, processorArchitecture=MSIL" />
-    <Reference Include="Microsoft.VisualStudio.Debugger.Interop.10.0, Version=10.0.0.0, Culture=neutral, PublicKeyToken=b03f5f7f11d50a3a, processorArchitecture=MSIL" />
-    <Reference Include="Microsoft.VisualStudio.Debugger.Interop.11.0, Version=11.0.0.0, Culture=neutral, PublicKeyToken=b03f5f7f11d50a3a, processorArchitecture=MSIL" />
-    <Reference Include="Microsoft.VisualStudio.Debugger.InteropA, Version=9.0.0.0, Culture=neutral, PublicKeyToken=b03f5f7f11d50a3a" />
-    <Reference Include="Microsoft.VisualStudio.Designer.Interfaces, Version=1.0.5000.0, Culture=neutral, PublicKeyToken=b03f5f7f11d50a3a">
-      <EmbedInteropTypes>True</EmbedInteropTypes>
-    </Reference>
-    <Reference Include="Microsoft.VisualStudio.Editor, Version=$(VSTarget).0.0, Culture=neutral, PublicKeyToken=b03f5f7f11d50a3a, processorArchitecture=MSIL" />
-    <Reference Include="Microsoft.VisualStudio.Language.Intellisense, Version=$(VSTarget).0.0, Culture=neutral, PublicKeyToken=b03f5f7f11d50a3a, processorArchitecture=MSIL" />
-    <Reference Include="Microsoft.VisualStudio.OLE.Interop" />
-    <Reference Include="Microsoft.VisualStudio.Shell.Interop" />
-    <Reference Include="Microsoft.VisualStudio.Shell.Interop.8.0" />
-    <Reference Include="Microsoft.VisualStudio.Shell.Interop.9.0" />
-    <Reference Include="Microsoft.VisualStudio.Shell.Interop.10.0" />
-    <Reference Include="Microsoft.VisualStudio.Shell.Interop.11.0">
-      <EmbedInteropTypes>true</EmbedInteropTypes>
-    </Reference>
-    <Reference Include="Microsoft.VisualStudio.Shell.Interop.12.0, Version=12.0.0.0, Culture=neutral, PublicKeyToken=b03f5f7f11d50a3a, processorArchitecture=MSIL" Condition="'$(VSTarget)' != '11.0'">
-      <EmbedInteropTypes>true</EmbedInteropTypes>
-    </Reference>
-    <Reference Include="Microsoft.VisualStudio.TemplateWizardInterface, Version=8.0.0.0, Culture=neutral, PublicKeyToken=b03f5f7f11d50a3a, processorArchitecture=MSIL" />
-    <Reference Include="Microsoft.VisualStudio.Text.Data, Version=$(VSTarget).0.0, Culture=neutral, PublicKeyToken=b03f5f7f11d50a3a, processorArchitecture=MSIL" />
-    <Reference Include="Microsoft.VisualStudio.Text.Logic, Version=$(VSTarget).0.0, Culture=neutral, PublicKeyToken=b03f5f7f11d50a3a, processorArchitecture=MSIL" />
-    <Reference Include="Microsoft.VisualStudio.Text.UI, Version=$(VSTarget).0.0, Culture=neutral, PublicKeyToken=b03f5f7f11d50a3a, processorArchitecture=MSIL" />
-    <Reference Include="Microsoft.VisualStudio.Text.UI.Wpf, Version=$(VSTarget).0.0, Culture=neutral, PublicKeyToken=b03f5f7f11d50a3a, processorArchitecture=MSIL" />
-    <Reference Include="Microsoft.VisualStudio.TextManager.Interop" />
-    <Reference Include="Microsoft.VisualStudio.Shell.$(VSTarget), Version=$(VSTarget).0.0, Culture=neutral, PublicKeyToken=b03f5f7f11d50a3a, processorArchitecture=MSIL" />
-    <Reference Include="Microsoft.VisualStudio.Shell.Immutable.11.0" />
-    <Reference Include="Microsoft.VisualStudio.Shell.Immutable.10.0" />
-    <Reference Include="Microsoft.Windows.Design.Host, Version=4.1.0.0, Culture=neutral, PublicKeyToken=b03f5f7f11d50a3a, processorArchitecture=MSIL">
-      <SpecificVersion>False</SpecificVersion>
-      <HintPath>$(DevEnvDir)PrivateAssemblies\Microsoft.Windows.Design.Host.dll</HintPath>
-    </Reference>
-    <Reference Include="PresentationCore" />
-    <Reference Include="PresentationFramework" />
-    <Reference Include="System" />
-    <Reference Include="System.ComponentModel.Composition" />
-    <Reference Include="System.Core" />
-    <Reference Include="System.Data" />
-    <Reference Include="System.Design" />
-    <Reference Include="System.Drawing" />
-    <Reference Include="System.Runtime.Serialization" />
-    <Reference Include="System.Web" />
-    <Reference Include="System.Web.Extensions" />
-    <Reference Include="System.Windows.Forms" />
-    <Reference Include="System.Xaml" />
-    <Reference Include="System.Xml" />
-    <Reference Include="VSLangProj, Version=7.0.3300.0, Culture=neutral, PublicKeyToken=b03f5f7f11d50a3a">
-      <EmbedInteropTypes>True</EmbedInteropTypes>
-    </Reference>
-    <Reference Include="VsWebSite.Interop, Version=8.0.0.0, Culture=neutral, PublicKeyToken=b03f5f7f11d50a3a">
-      <EmbedInteropTypes>True</EmbedInteropTypes>
-    </Reference>
-    <Reference Include="WindowsBase" />
-  </ItemGroup>
-  <ItemGroup>
-    <COMReference Include="EnvDTE">
-      <Guid>{80CC9F66-E7D8-4DDD-85B6-D9E6CD0E93E2}</Guid>
-      <VersionMajor>8</VersionMajor>
-      <VersionMinor>0</VersionMinor>
-      <Lcid>0</Lcid>
-      <WrapperTool>primary</WrapperTool>
-      <Isolated>False</Isolated>
-      <EmbedInteropTypes>False</EmbedInteropTypes>
-    </COMReference>
-    <COMReference Include="EnvDTE100">
-      <Guid>{26AD1324-4B7C-44BC-84F8-B86AED45729F}</Guid>
-      <VersionMajor>10</VersionMajor>
-      <VersionMinor>0</VersionMinor>
-      <Lcid>0</Lcid>
-      <WrapperTool>primary</WrapperTool>
-      <Isolated>False</Isolated>
-      <EmbedInteropTypes>False</EmbedInteropTypes>
-    </COMReference>
-    <COMReference Include="EnvDTE80">
-      <Guid>{1A31287A-4D7D-413E-8E32-3B374931BD89}</Guid>
-      <VersionMajor>8</VersionMajor>
-      <VersionMinor>0</VersionMinor>
-      <Lcid>0</Lcid>
-      <WrapperTool>primary</WrapperTool>
-      <Isolated>False</Isolated>
-      <EmbedInteropTypes>False</EmbedInteropTypes>
-    </COMReference>
-    <COMReference Include="EnvDTE90">
-      <Guid>{2CE2370E-D744-4936-A090-3FFFE667B0E1}</Guid>
-      <VersionMajor>9</VersionMajor>
-      <VersionMinor>0</VersionMinor>
-      <Lcid>0</Lcid>
-      <WrapperTool>primary</WrapperTool>
-      <Isolated>False</Isolated>
-      <EmbedInteropTypes>False</EmbedInteropTypes>
-    </COMReference>
-    <COMReference Include="Microsoft.VisualStudio.CommandBars">
-      <Guid>{1CBA492E-7263-47BB-87FE-639000619B15}</Guid>
-      <VersionMajor>8</VersionMajor>
-      <VersionMinor>0</VersionMinor>
-      <Lcid>0</Lcid>
-      <WrapperTool>primary</WrapperTool>
-      <Isolated>False</Isolated>
-      <EmbedInteropTypes>False</EmbedInteropTypes>
-    </COMReference>
-    <COMReference Include="stdole">
-      <Guid>{00020430-0000-0000-C000-000000000046}</Guid>
-      <VersionMajor>2</VersionMajor>
-      <VersionMinor>0</VersionMinor>
-      <Lcid>0</Lcid>
-      <WrapperTool>primary</WrapperTool>
-      <Isolated>False</Isolated>
-      <EmbedInteropTypes>False</EmbedInteropTypes>
-    </COMReference>
-  </ItemGroup>
-  <ItemGroup>
-    <Compile Include="CodeWindowManager.cs" />
-    <Compile Include="Commands\OpenReplWindowCommand.cs" />
-    <Compile Include="Commands\OpenRemoteDebugProxyFolderCommand.cs" />
-    <Compile Include="Commands\SurveyNewsCommand.cs" />
-    <Compile Include="ClassifierMetadata.cs" />
-    <Compile Include="CustomTrackingSpan.cs" />
-    <Compile Include="Debugger\INodeConnection.cs" />
-    <Compile Include="Debugger\NodeEventEventArgs.cs" />
-    <Compile Include="Debugger\NodeConnection.cs" />
-    <Compile Include="Debugger\NodeExpressionType.cs" />
-    <Compile Include="Debugger\ResponseHandler.cs" />
-    <Compile Include="Debugger\Serialization\INodeEvaluationResultFactory.cs" />
-    <Compile Include="Debugger\Serialization\INodeResponseHandler.cs" />
-    <Compile Include="Debugger\Serialization\JsonArray.cs" />
-    <Compile Include="Debugger\Serialization\JsonValue.cs" />
-    <Compile Include="Debugger\Serialization\NaturalSortComparer.cs" />
-    <Compile Include="Debugger\Serialization\NodeBacktraceVariable.cs" />
-    <Compile Include="Debugger\Serialization\NodeEvaluationVariable.cs" />
-    <Compile Include="Debugger\Serialization\INodeVariable.cs" />
-    <Compile Include="Debugger\Serialization\NodeEvaluationResultFactory.cs" />
-    <Compile Include="Debugger\Serialization\NodeLookupVariable.cs" />
-    <Compile Include="Debugger\Serialization\NodeResponseHandler.cs" />
-    <Compile Include="Debugger\Serialization\NodePropertyAttributes.cs" />
-    <Compile Include="Debugger\Serialization\NodePropertyType.cs" />
-    <Compile Include="Debugger\Serialization\NodePrototypeVariable.cs" />
-    <Compile Include="Debugger\Serialization\NodeVariableType.cs" />
-    <Compile Include="EditFilter.cs" />
-    <Compile Include="Intellisense\CompletionSource.cs" />
-    <Compile Include="Intellisense\CompletionSourceProvider.cs" />
-    <Compile Include="Intellisense\CompletionSource.Modules.cs" />
-    <Compile Include="Intellisense\ReferenceGroup.cs" />
-    <Compile Include="Intellisense\ReferenceGroupDispenser.cs" />
-    <Compile Include="Intellisense\TextViewCreationListener.cs" />
-    <Compile Include="Nodejs.cs" />
-    <Compile Include="NodejsLanguageInfo.cs" />
-    <Compile Include="NodejsProjectConfig.cs" />
-    <Compile Include="NodejsToolsInstallPath.cs" />
-    <Compile Include="Options\NodejsDialogPage.cs">
-      <SubType>Component</SubType>
-    </Compile>
-    <Compile Include="Options\NodejsGeneralOptionsPage.cs">
-      <SubType>Component</SubType>
-    </Compile>
-    <Compile Include="Options\NodejsGeneralOptionsControl.cs">
-      <SubType>UserControl</SubType>
-    </Compile>
-    <Compile Include="Options\NodejsGeneralOptionsControl.Designer.cs">
-      <DependentUpon>NodejsGeneralOptionsControl.cs</DependentUpon>
-    </Compile>
-    <Compile Include="Options\SurveyNewsPolicy.cs" />
-    <Compile Include="Project\Attributes.cs" />
-    <Compile Include="Project\NodejsFileNode.cs" />
-    <Compile Include="Project\NodejsGeneralPropertyPageControl.cs">
-      <SubType>UserControl</SubType>
-    </Compile>
-    <Compile Include="Project\NodejsGeneralPropertyPageControl.Designer.cs">
-      <DependentUpon>NodejsGeneralPropertyPageControl.cs</DependentUpon>
-    </Compile>
-    <Compile Include="ProvideBraceCompletion.cs" />
-    <Compile Include="ProvideEditorExtension2Attribute.cs" />
-    <Compile Include="ProvideLanguageTemplates.cs" />
-    <Compile Include="Repl\ClearReplCommand.cs" />
-    <Compile Include="Repl\INodejsReplSite.cs" />
-    <Compile Include="Repl\SaveReplCommand.cs" />
-    <Compile Include="Repl\VsNodejsReplSite.cs" />
-    <Compile Include="SmartIndent.cs" />
-    <Compile Include="SmartIndentProvider.cs" />
-    <Compile Include="VsMenus.cs" />
-    <Compile Include="AzureSolutionListener.cs" />
-    <Compile Include="BaseNodeProjectFactory.cs" />
-    <Compile Include="Debugger\BreakpointBindingEventArgs.cs" />
-    <Compile Include="Debugger\BreakpointHitEventArgs.cs" />
-    <Compile Include="Debugger\DebugEngine\AD7BoundBreakpoint.cs" />
-    <Compile Include="Debugger\DebugEngine\AD7BreakpointResolution.cs" />
-    <Compile Include="Debugger\DebugEngine\AD7Document.cs" />
-    <Compile Include="Debugger\DebugEngine\AD7DocumentContext.cs" />
-    <Compile Include="Debugger\DebugEngine\AD7Engine.cs" />
-    <Compile Include="Debugger\DebugEngine\AD7Enums.cs" />
-    <Compile Include="Debugger\DebugEngine\AD7Events.cs" />
-    <Compile Include="Debugger\DebugEngine\AD7MemoryAddress.cs" />
-    <Compile Include="Debugger\DebugEngine\AD7Module.cs" />
-    <Compile Include="Debugger\DebugEngine\AD7PendingBreakpoint.cs" />
-    <Compile Include="Debugger\DebugEngine\AD7ProgramNode.cs" />
-    <Compile Include="Debugger\DebugEngine\AD7ProgramProvider.cs" />
-    <Compile Include="Debugger\DebugEngine\AD7Property.cs" />
-    <Compile Include="Debugger\DebugEngine\AD7StackFrame.cs" />
-    <Compile Include="Debugger\DebugEngine\AD7Thread.cs" />
-    <Compile Include="Debugger\DebugEngine\BreakpointManager.cs" />
-    <Compile Include="Debugger\DebugEngine\DebuggerConstants.cs" />
-    <Compile Include="Debugger\DebugEngine\EngineUtils.cs" />
-    <Compile Include="Debugger\DebugEngine\UncalculatedAD7Expression.cs" />
-    <Compile Include="Debugger\DebugEngine\Remote\NodeRemoteDebugPort.cs" />
-    <Compile Include="Debugger\DebugEngine\Remote\NodeRemoteDebugPortSupplier.cs" />
-    <Compile Include="Debugger\DebugEngine\Remote\NodeRemoteDebugProcess.cs" />
-    <Compile Include="Debugger\DebugEngine\Remote\NodeRemoteDebugProgram.cs" />
-    <Compile Include="Debugger\DebugEngine\Remote\NodeRemoteEnumDebug.cs" />
-    <Compile Include="Debugger\DebugEngine\Remote\NodeRemoteEnumDebugProcesses.cs" />
-    <Compile Include="Debugger\DebugEngine\Remote\NodeRemoteEnumDebugPrograms.cs" />
-    <Compile Include="Debugger\ExceptionRaisedEventArgs.cs" />
-    <Compile Include="Debugger\Extensions.cs" />
-    <Compile Include="Debugger\ModuleLoadedEventArgs.cs" />
-    <Compile Include="Debugger\OutputEventArgs.cs" />
-    <Compile Include="Debugger\ProcessLoadedEventArgs.cs" />
-    <Compile Include="Debugger\ProcessExitedEventArgs.cs" />
-    <Compile Include="Debugger\NodeBreakpoint.cs" />
-    <Compile Include="Debugger\NodeBreakpointBinding.cs" />
-    <Compile Include="Debugger\NodeDebugOptions.cs" />
-    <Compile Include="Debugger\NodeEvaluationResult.cs" />
-    <Compile Include="Debugger\NodeException.cs" />
-    <Compile Include="Debugger\NodeModule.cs" />
-    <Compile Include="Debugger\NodeDebugger.cs" />
-    <Compile Include="Debugger\NodeStackFrame.cs" />
-    <Compile Include="Debugger\NodeThread.cs" />
-    <Compile Include="Debugger\ThreadEventArgs.cs" />
-    <Compile Include="Extensions.cs" />
-    <Compile Include="Guids.cs" />
-    <Compile Include="JsonListener.cs" />
-    <Compile Include="Navigation\CodeWindowManager.cs" />
-    <Compile Include="NodejsConstants.cs" />
-    <Compile Include="NodejsEditorFactory.cs" />
-    <Compile Include="NodejsProjectionBuffer.cs" />
-    <Compile Include="NodejsProject.cs" />
-    <Compile Include="NodejsProjectFactory.cs" />
-    <Compile Include="OAProject.cs" />
-    <Compile Include="OAProperty.cs" />
-    <Compile Include="PkgCmdId.cs" />
-    <Compile Include="Project\NodeFileLibraryNode.cs" />
-    <Compile Include="Project\NodejsGeneralPropertyPage.cs" />
-    <Compile Include="Project\NodejsLibraryManager.cs" />
-    <Compile Include="Project\NodeLibraryNode.cs" />
-    <Compile Include="Project\NodejsProjectLauncher.cs" />
-    <Compile Include="Project\NodejsProjectNode.cs" />
-    <Compile Include="Project\NodejsProjectNodeProperties.cs" />
-    <Compile Include="Project\NodejsProjectPackage.cs" />
-    <Compile Include="Repl\NodejsReplEvaluator.cs" />
-    <Compile Include="Repl\NodejsReplEvaluatorProvider.cs" />
-    <Compile Include="GlobalSuppressions.cs" />
-    <Compile Include="NodejsPackage.cs" />
-    <Compile Include="Properties\AssemblyInfo.cs" />
-  </ItemGroup>
-  <ItemGroup>
-    <EmbeddedResource Include="Options\NodejsGeneralOptionsControl.resx">
-      <DependentUpon>NodejsGeneralOptionsControl.cs</DependentUpon>
-    </EmbeddedResource>
-    <EmbeddedResource Include="Project\NodejsGeneralPropertyPageControl.resx">
-      <DependentUpon>NodejsGeneralPropertyPageControl.cs</DependentUpon>
-    </EmbeddedResource>
-    <EmbeddedResource Include="VSPackage.resx">
-      <MergeWithCTO>true</MergeWithCTO>
-      <ManifestResourceName>VSPackage</ManifestResourceName>
-      <SubType>Designer</SubType>
-    </EmbeddedResource>
-  </ItemGroup>
-  <ItemGroup>
-    <ZipProject Include="ProjectTemplates\WebExpressApp\WebExpressApp.njsproj">
-      <SubType>Designer</SubType>
-    </ZipProject>
-    <TransformedZipProject Include="ProjectTemplates\WebExpressApp\WebExpressApp.vstemplate.base">
-      <SubType>Designer</SubType>
-    </TransformedZipProject>
-    <ZipProject Include="ProjectTemplates\WebExpressApp\server.js" />
-    <ZipProject Include="ProjectTemplates\AzureExpressApp\AzureExpressApp.njsproj">
-      <SubType>Designer</SubType>
-    </ZipProject>
-    <ZipProject Include="ProjectTemplates\AzureExpressApp\AzureExpressApp.vstemplate">
-      <SubType>Designer</SubType>
-    </ZipProject>
-    <ZipProject Include="ProjectTemplates\AzureExpressApp\server.js" />
-    <ZipProject Include="ProjectTemplates\WebAzureExpressApp\WebAzureExpressApp.njsproj">
-      <SubType>Designer</SubType>
-    </ZipProject>
-    <TransformedZipProject Include="ProjectTemplates\WebAzureExpressApp\WebAzureExpressApp.vstemplate.base">
-      <SubType>Designer</SubType>
-    </TransformedZipProject>
-    <ZipProject Include="ProjectTemplates\WebAzureExpressApp\server.js" />
-    <ZipProject Include="ProjectTemplates\NodejsApp\Preview.png" />
-    <ZipProject Include="ProjectTemplates\WebAzureNodejsApp\Preview.png" />
-    <ZipProject Include="ProjectTemplates\WebNodejsApp\Preview.png" />
-    <ZipProject Include="ProjectTemplates\AzureExpressApp\Preview.png" />
-    <ZipProject Include="ProjectTemplates\ExpressApp\Preview.png" />
-    <ZipProject Include="ProjectTemplates\WebAzureExpressApp\Preview.png" />
-    <ZipProject Include="ProjectTemplates\AzureNodejsApp\Preview.png" />
-    <Content Include="NoSurveyNewsFeed.html">
-      <IncludeInVSIX>true</IncludeInVSIX>
-      <CopyToOutputDirectory>PreserveNewest</CopyToOutputDirectory>
-    </Content>
-    <Content Include="VSTemplateStore.pkgdef">
-      <IncludeInVSIX>true</IncludeInVSIX>
-      <CopyToOutputDirectory>PreserveNewest</CopyToOutputDirectory>
-    </Content>
-    <VSCTCompile Include="NodejsTools.vsct">
-      <ResourceName>1000</ResourceName>
-      <SubType>Designer</SubType>
-    </VSCTCompile>
-    <Content Include="FileTemplates\NewItem\EmptyJs.js">
-      <IncludeInVSIX>true</IncludeInVSIX>
-      <CopyToOutputDirectory>PreserveNewest</CopyToOutputDirectory>
-    </Content>
-    <Content Include="FileTemplates\NewItem\TextFile.txt">
-      <IncludeInVSIX>true</IncludeInVSIX>
-      <CopyToOutputDirectory>PreserveNewest</CopyToOutputDirectory>
-    </Content>
-    <ZipProject Include="ProjectTemplates\blankwj.ico" />
-    <Content Include="..\Icons\NodejsProject.ico">
-      <CopyToOutputDirectory>PreserveNewest</CopyToOutputDirectory>
-      <IncludeInVSIX>true</IncludeInVSIX>
-    </Content>
-    <Content Include="..\Icons\NodejsProjectBig.ico">
-      <CopyToOutputDirectory>PreserveNewest</CopyToOutputDirectory>
-      <IncludeInVSIX>true</IncludeInVSIX>
-    </Content>
-    <Content Include="..\Icons\NodejsToolsforVisualStudio.ico">
-      <CopyToOutputDirectory>PreserveNewest</CopyToOutputDirectory>
-      <IncludeInVSIX>true</IncludeInVSIX>
-    </Content>
-    <ZipProject Include="ProjectTemplates\AzureNodejsApp\AzureNodejsApp.vstemplate">
-      <SubType>Designer</SubType>
-    </ZipProject>
-    <ZipProject Include="ProjectTemplates\AzureNodejsApp\server.js" />
-    <ZipProject Include="ProjectTemplates\ExpressApp\ExpressApp.njsproj">
-      <SubType>Designer</SubType>
-    </ZipProject>
-    <ZipProject Include="ProjectTemplates\ExpressApp\ExpressApp.vstemplate">
-      <SubType>Designer</SubType>
-    </ZipProject>
-    <ZipProject Include="ProjectTemplates\ExpressApp\server.js" />
-    <TransformedZipProject Include="ProjectTemplates\WebAzureNodejsApp\WebAzureNodejsApp.vstemplate.base">
-      <SubType>Designer</SubType>
-    </TransformedZipProject>
-    <ZipProject Include="ProjectTemplates\WebAzureNodejsApp\WebAzureNodejsApp.njsproj">
-      <SubType>Designer</SubType>
-    </ZipProject>
-    <ZipProject Include="ProjectTemplates\WebAzureNodejsApp\server.js" />
-    <ZipProject Include="ProjectTemplates\WebAzureNodejsApp\ChangeConfig.ps1" />
-    <ZipProject Include="ProjectTemplates\WebAzureNodejsApp\download.ps1" />
-    <ZipProject Include="ProjectTemplates\WebAzureNodejsApp\package.json" />
-    <ZipProject Include="ProjectTemplates\WebAzureNodejsApp\README.md" />
-    <ZipProject Include="ProjectTemplates\WebAzureNodejsApp\setup_web.cmd" />
-    <ZipProject Include="ProjectTemplates\WebAzureNodejsApp\Web.cloud.config" />
-    <ZipProject Include="ProjectTemplates\WebAzureNodejsApp\Web.config" />
-    <ZipProject Include="ProjectTemplates\WebAzureNodejsApp\node.cmd" />
-    <ZipProject Include="ProjectTemplates\WebNodejsApp\WebNodejsApp.njsproj">
-      <SubType>Designer</SubType>
-    </ZipProject>
-    <TransformedZipProject Include="ProjectTemplates\WebNodejsApp\WebNodejsApp.vstemplate.base">
-      <SubType>Designer</SubType>
-    </TransformedZipProject>
-    <ZipProject Include="ProjectTemplates\WebNodejsApp\server.js" />
-    <Content Include="Microsoft.NodejsTools.targets">
-      <IncludeInVSIX>true</IncludeInVSIX>
-      <TargetPath>Microsoft.NodejsTools.Developer.targets</TargetPath>
-      <CopyToOutputDirectory>PreserveNewest</CopyToOutputDirectory>
-      <SubType>Designer</SubType>
-    </Content>
-    <Content Include="FileTemplates\NewItem\NewItems.vsdir">
-      <IncludeInVSIX>true</IncludeInVSIX>
-      <CopyToOutputDirectory>PreserveNewest</CopyToOutputDirectory>
-    </Content>
-    <ZipProject Include="ProjectTemplates\AzureNodejsApp\ChangeConfig.ps1" />
-    <ZipProject Include="ProjectTemplates\AzureNodejsApp\download.ps1" />
-    <ZipProject Include="ProjectTemplates\AzureNodejsApp\AzureNodejsApp.njsproj">
-      <SubType>Designer</SubType>
-    </ZipProject>
-    <ZipProject Include="ProjectTemplates\AzureNodejsApp\package.json" />
-    <ZipProject Include="ProjectTemplates\AzureNodejsApp\README.md" />
-    <ZipProject Include="ProjectTemplates\AzureNodejsApp\setup_web.cmd" />
-    <ZipProject Include="ProjectTemplates\AzureNodejsApp\Web.cloud.config" />
-    <ZipProject Include="ProjectTemplates\AzureNodejsApp\Web.config" />
-    <ZipProject Include="ProjectTemplates\AzureNodejsApp\node.cmd" />
-    <ZipProject Include="ProjectTemplates\WebNodejsApp\package.json" />
-    <ZipProject Include="ProjectTemplates\WebNodejsApp\README.md" />
-    <ZipProject Include="ProjectTemplates\NodejsApp\NodejsApp.njsproj">
-      <SubType>Designer</SubType>
-    </ZipProject>
-    <ZipProject Include="ProjectTemplates\NodejsApp\package.json" />
-    <ZipProject Include="ProjectTemplates\NodejsApp\README.md" />
-    <ZipProject Include="ProjectTemplates\WebNodejsApp\WebApplication.webproj" />
-    <ZipProject Include="ProjectTemplates\ExpressApp\package.json" />
-    <ZipProject Include="ProjectTemplates\ExpressApp\README.md" />
-    <ZipProject Include="ProjectTemplates\WebExpressApp\package.json" />
-    <ZipProject Include="ProjectTemplates\WebExpressApp\README.md" />
-    <ZipProject Include="ProjectTemplates\AzureExpressApp\package.json" />
-    <ZipProject Include="ProjectTemplates\AzureExpressApp\README.md" />
-    <ZipProject Include="ProjectTemplates\AzureExpressApp\Web.config" />
-    <ZipProject Include="ProjectTemplates\AzureExpressApp\Web.cloud.config" />
-    <ZipProject Include="ProjectTemplates\AzureExpressApp\setup_web.cmd" />
-    <ZipProject Include="ProjectTemplates\AzureExpressApp\download.ps1" />
-    <ZipProject Include="ProjectTemplates\AzureExpressApp\ChangeConfig.ps1" />
-    <ZipProject Include="ProjectTemplates\AzureExpressApp\node.cmd" />
-    <ZipProject Include="ProjectTemplates\WebAzureExpressApp\ChangeConfig.ps1" />
-    <ZipProject Include="ProjectTemplates\WebAzureExpressApp\download.ps1" />
-    <ZipProject Include="ProjectTemplates\WebAzureExpressApp\package.json" />
-    <ZipProject Include="ProjectTemplates\WebAzureExpressApp\README.md" />
-    <ZipProject Include="ProjectTemplates\WebAzureExpressApp\setup_web.cmd" />
-    <ZipProject Include="ProjectTemplates\WebAzureExpressApp\Web.cloud.config" />
-    <ZipProject Include="ProjectTemplates\WebAzureExpressApp\Web.config" />
-    <ZipProject Include="ProjectTemplates\WebAzureExpressApp\node.cmd" />
-    <None Include="source.extension.vsixmanifest">
-      <SubType>Designer</SubType>
-    </None>
-  </ItemGroup>
-  <ItemGroup>
-    <EmbeddedResource Include="..\Icons\NodeImageList.bmp" />
-    <EmbeddedResource Include="..\Icons\imagelis.bmp">
-      <Link>imagelis.bmp</Link>
-      <ManifestResourceName>Microsoft.ProjectIcons.bmp</ManifestResourceName>
-    </EmbeddedResource>
-    <Content Include="nodejsref.js">
-      <IncludeInVSIX>true</IncludeInVSIX>
-      <CopyToOutputDirectory>PreserveNewest</CopyToOutputDirectory>
-    </Content>
-    <ZipProject Include="ProjectTemplates\NodejsApp\server.js" />
-    <Resource Include="..\Icons\NodejsPackage.ico" />
-    <Content Include="..\Icons\NodejsPackage.ico">
-      <IncludeInVSIX>true</IncludeInVSIX>
-      <VSIXSubpath>.</VSIXSubpath>
-    </Content>
-    <Content Include="visualstudio_nodejs_repl.js">
-      <IncludeInVSIX>true</IncludeInVSIX>
-      <VSIXSubpath>.</VSIXSubpath>
-      <CopyToOutputDirectory>PreserveNewest</CopyToOutputDirectory>
-    </Content>
-    <Content Include="Resources\Package.ico" />
-    <ZipProject Include="ProjectTemplates\NodejsApp\NodejsApp.vstemplate">
-      <SubType>Designer</SubType>
-    </ZipProject>
-    <Compile Include="Resources.Designer.cs">
-      <AutoGen>True</AutoGen>
-      <DesignTime>True</DesignTime>
-      <DependentUpon>Resources.resx</DependentUpon>
-      <Visible>true</Visible>
-    </Compile>
-    <EmbeddedResource Include="Resources.resx">
-      <ManifestResourceName>Microsoft.NodejsTools.Resources</ManifestResourceName>
-      <Generator>ResXFileCodeGenerator</Generator>
-      <Visible>true</Visible>
-      <LastGenOutput>Resources.Designer.cs</LastGenOutput>
-    </EmbeddedResource>
-  </ItemGroup>
-  <ItemGroup>
-    <ProjectReference Include="..\AjaxMinDll\AjaxMinDll.csproj">
-      <Project>{dfdb930e-1162-4514-a91d-c8595a807f13}</Project>
-      <Name>AjaxMinDll</Name>
-    </ProjectReference>
-    <ProjectReference Include="..\InteractiveWindow\InteractiveWindow.csproj">
-      <Project>{24a3887f-da50-4989-8d6c-4a5b04d5d457}</Project>
-      <Name>InteractiveWindow</Name>
-    </ProjectReference>
-    <ProjectReference Include="..\ProjectWizard\ProjectWizard.csproj">
-      <Project>{dbc73df7-1b4c-48be-8b48-715297487e7a}</Project>
-      <Name>ProjectWizard</Name>
-      <IncludeOutputGroupsInVSIX>BuiltProjectOutputGroup%3bBuiltProjectOutputGroupDependencies%3bGetCopyToOutputDirectoryItems%3bSatelliteDllsProjectOutputGroup%3b</IncludeOutputGroupsInVSIX>
-      <IncludeOutputGroupsInVSIXLocalOnly>DebugSymbolsProjectOutputGroup%3b</IncludeOutputGroupsInVSIXLocalOnly>
-    </ProjectReference>
-  </ItemGroup>
-  <ItemGroup />
-  <PropertyGroup>
->>>>>>> e9826557
+﻿<?xml version="1.0" encoding="utf-8"?>
+<Project DefaultTargets="Build" xmlns="http://schemas.microsoft.com/developer/msbuild/2003" ToolsVersion="4.0">
+  <Choose>
+    <When Condition=" '$(VisualStudioVersion)'=='11.0'  Or '$(TargetVisualStudioVersion)'=='VS110' ">
+      <PropertyGroup>
+        <VisualStudioVersion Condition="'$(VisualStudioVersion)' == ''">11.0</VisualStudioVersion>
+        <MinimumVisualStudioVersion>11.0</MinimumVisualStudioVersion>
+        <FileUpgradeFlags>
+        </FileUpgradeFlags>
+        <UpgradeBackupLocation>
+        </UpgradeBackupLocation>
+        <OldToolsVersion>4.0</OldToolsVersion>
+      </PropertyGroup>
+    </When>
+    <When Condition=" '$(VisualStudioVersion)'=='12.0'  Or '$(TargetVisualStudioVersion)'=='VS120' ">
+      <PropertyGroup>
+        <VisualStudioVersion Condition="'$(VisualStudioVersion)' == ''">12.0</VisualStudioVersion>
+        <MinimumVisualStudioVersion>12.0</MinimumVisualStudioVersion>
+        <FileUpgradeFlags>
+        </FileUpgradeFlags>
+        <UpgradeBackupLocation>
+        </UpgradeBackupLocation>
+        <OldToolsVersion>4.0</OldToolsVersion>
+      </PropertyGroup>
+    </When>
+  </Choose>
+  <PropertyGroup>
+    <VSToolsPath Condition="'$(VSToolsPath)' == ''">$(MSBuildExtensionsPath32)\Microsoft\VisualStudio\v$(VisualStudioVersion)</VSToolsPath>
+    <SccProjectName>SAK</SccProjectName>
+    <SccLocalPath>SAK</SccLocalPath>
+    <SccAuxPath>SAK</SccAuxPath>
+    <SccProvider>SAK</SccProvider>
+  </PropertyGroup>
+  <PropertyGroup>
+    <DelaySign>false</DelaySign>
+  </PropertyGroup>
+  <Import Project="$(MSBuildExtensionsPath)\$(MSBuildToolsVersion)\Microsoft.Common.props" Condition="Exists('$(MSBuildExtensionsPath)\$(MSBuildToolsVersion)\Microsoft.Common.props')" />
+  <Import Project="..\ProjectBefore.settings" />
+  <PropertyGroup>
+    <Configuration Condition=" '$(Configuration)' == '' ">Debug</Configuration>
+    <Platform Condition=" '$(Platform)' == '' ">x86</Platform>
+    <SchemaVersion>2.0</SchemaVersion>
+    <ProjectGuid>{32EC5259-98DA-40CA-9E2D-1B1B2E966F88}</ProjectGuid>
+    <ProjectTypeGuids>{82b43b9b-a64c-4715-b499-d71e9ca2bd60};{60dc8134-eba5-43b8-bcc9-bb4bc16c2548};{FAE04EC0-301F-11D3-BF4B-00C04F79EFBC}</ProjectTypeGuids>
+    <OutputType>Library</OutputType>
+    <AppDesignerFolder>Properties</AppDesignerFolder>
+    <RootNamespace>Microsoft.NodejsTools</RootNamespace>
+    <AssemblyName>Microsoft.NodejsTools</AssemblyName>
+    <SignAssembly>True</SignAssembly>
+    <TargetFrameworkVersion>v4.5</TargetFrameworkVersion>
+    <CreateVsixContainer>true</CreateVsixContainer>
+  </PropertyGroup>
+  <PropertyGroup Condition="'$(Configuration)|$(Platform)' == 'Debug|x86'">
+    <PlatformTarget>x86</PlatformTarget>
+    <Optimize>false</Optimize>
+    <DebugSymbols>true</DebugSymbols>
+    <DebugType>full</DebugType>
+    <OutputPath>bin\Debug\</OutputPath>
+    <DefineConstants>$(DefineConstants);TRACE;DEBUG</DefineConstants>
+    <TreatWarningsAsErrors>true</TreatWarningsAsErrors>
+    <ErrorReport>prompt</ErrorReport>
+  </PropertyGroup>
+  <PropertyGroup Condition="'$(Configuration)|$(Platform)' == 'Release|x86'">
+    <PlatformTarget>x86</PlatformTarget>
+    <Optimize>true</Optimize>
+    <DebugType>pdbonly</DebugType>
+    <OutputPath>bin\Release\</OutputPath>
+    <DefineConstants>$(DefineConstants);TRACE</DefineConstants>
+    <TreatWarningsAsErrors>true</TreatWarningsAsErrors>
+    <ErrorReport>prompt</ErrorReport>
+  </PropertyGroup>
+  <PropertyGroup>
+    <DefineConstants>$(DefineConstants);NODEJS_TOOLS;NTVS_FEATURE_INTERACTIVEWINDOW</DefineConstants>
+  </PropertyGroup>
+  <ItemDefinitionGroup>
+    <ZipProject>
+      <Language>JavaScript</Language>
+    </ZipProject>
+    <ZipItem>
+      <Language>JavaScript</Language>
+    </ZipItem>
+  </ItemDefinitionGroup>
+  <ItemGroup>
+    <Reference Include="Microsoft.Build" />
+    <Reference Include="Microsoft.Build.Conversion.v4.0" />
+    <Reference Include="Microsoft.Build.Engine" />
+    <Reference Include="Microsoft.Build.Framework" />
+    <Reference Include="Microsoft.Build.Tasks.v4.0" />
+    <Reference Include="Microsoft.Build.Utilities.v4.0" />
+    <Reference Include="Microsoft.CSharp" />
+    <Reference Include="Microsoft.JScript" />
+    <Reference Include="Microsoft.VisualStudio.ComponentModelHost, Version=$(VSTarget).0.0, Culture=neutral, PublicKeyToken=b03f5f7f11d50a3a, processorArchitecture=MSIL" />
+    <Reference Include="Microsoft.VisualStudio.CoreUtility, Version=$(VSTarget).0.0, Culture=neutral, PublicKeyToken=b03f5f7f11d50a3a, processorArchitecture=MSIL" />
+    <Reference Include="Microsoft.VisualStudio.Debugger.Interop.10.0, Version=10.0.0.0, Culture=neutral, PublicKeyToken=b03f5f7f11d50a3a, processorArchitecture=MSIL" />
+    <Reference Include="Microsoft.VisualStudio.Debugger.Interop.11.0, Version=11.0.0.0, Culture=neutral, PublicKeyToken=b03f5f7f11d50a3a, processorArchitecture=MSIL" />
+    <Reference Include="Microsoft.VisualStudio.Debugger.InteropA, Version=9.0.0.0, Culture=neutral, PublicKeyToken=b03f5f7f11d50a3a" />
+    <Reference Include="Microsoft.VisualStudio.Designer.Interfaces, Version=1.0.5000.0, Culture=neutral, PublicKeyToken=b03f5f7f11d50a3a">
+      <EmbedInteropTypes>True</EmbedInteropTypes>
+    </Reference>
+    <Reference Include="Microsoft.VisualStudio.Editor, Version=$(VSTarget).0.0, Culture=neutral, PublicKeyToken=b03f5f7f11d50a3a, processorArchitecture=MSIL" />
+    <Reference Include="Microsoft.VisualStudio.Language.Intellisense, Version=$(VSTarget).0.0, Culture=neutral, PublicKeyToken=b03f5f7f11d50a3a, processorArchitecture=MSIL" />
+    <Reference Include="Microsoft.VisualStudio.OLE.Interop" />
+    <Reference Include="Microsoft.VisualStudio.Shell.Interop" />
+    <Reference Include="Microsoft.VisualStudio.Shell.Interop.8.0" />
+    <Reference Include="Microsoft.VisualStudio.Shell.Interop.9.0" />
+    <Reference Include="Microsoft.VisualStudio.Shell.Interop.10.0" />
+    <Reference Include="Microsoft.VisualStudio.Shell.Interop.11.0">
+      <EmbedInteropTypes>true</EmbedInteropTypes>
+    </Reference>
+    <Reference Include="Microsoft.VisualStudio.Shell.Interop.12.0, Version=12.0.0.0, Culture=neutral, PublicKeyToken=b03f5f7f11d50a3a, processorArchitecture=MSIL" Condition="'$(VSTarget)' != '11.0'">
+      <EmbedInteropTypes>true</EmbedInteropTypes>
+    </Reference>
+    <Reference Include="Microsoft.VisualStudio.TemplateWizardInterface, Version=8.0.0.0, Culture=neutral, PublicKeyToken=b03f5f7f11d50a3a, processorArchitecture=MSIL" />
+    <Reference Include="Microsoft.VisualStudio.Text.Data, Version=$(VSTarget).0.0, Culture=neutral, PublicKeyToken=b03f5f7f11d50a3a, processorArchitecture=MSIL" />
+    <Reference Include="Microsoft.VisualStudio.Text.Logic, Version=$(VSTarget).0.0, Culture=neutral, PublicKeyToken=b03f5f7f11d50a3a, processorArchitecture=MSIL" />
+    <Reference Include="Microsoft.VisualStudio.Text.UI, Version=$(VSTarget).0.0, Culture=neutral, PublicKeyToken=b03f5f7f11d50a3a, processorArchitecture=MSIL" />
+    <Reference Include="Microsoft.VisualStudio.Text.UI.Wpf, Version=$(VSTarget).0.0, Culture=neutral, PublicKeyToken=b03f5f7f11d50a3a, processorArchitecture=MSIL" />
+    <Reference Include="Microsoft.VisualStudio.TextManager.Interop" />
+    <Reference Include="Microsoft.VisualStudio.Shell.$(VSTarget), Version=$(VSTarget).0.0, Culture=neutral, PublicKeyToken=b03f5f7f11d50a3a, processorArchitecture=MSIL" />
+    <Reference Include="Microsoft.VisualStudio.Shell.Immutable.11.0" />
+    <Reference Include="Microsoft.VisualStudio.Shell.Immutable.10.0" />
+    <Reference Include="Microsoft.Windows.Design.Host, Version=4.1.0.0, Culture=neutral, PublicKeyToken=b03f5f7f11d50a3a, processorArchitecture=MSIL">
+      <SpecificVersion>False</SpecificVersion>
+      <HintPath>$(DevEnvDir)PrivateAssemblies\Microsoft.Windows.Design.Host.dll</HintPath>
+    </Reference>
+    <Reference Include="PresentationCore" />
+    <Reference Include="PresentationFramework" />
+    <Reference Include="System" />
+    <Reference Include="System.ComponentModel.Composition" />
+    <Reference Include="System.Core" />
+    <Reference Include="System.Data" />
+    <Reference Include="System.Design" />
+    <Reference Include="System.Drawing" />
+    <Reference Include="System.Runtime.Serialization" />
+    <Reference Include="System.Web" />
+    <Reference Include="System.Web.Extensions" />
+    <Reference Include="System.Windows.Forms" />
+    <Reference Include="System.Xaml" />
+    <Reference Include="System.Xml" />
+    <Reference Include="VSLangProj, Version=7.0.3300.0, Culture=neutral, PublicKeyToken=b03f5f7f11d50a3a">
+      <EmbedInteropTypes>True</EmbedInteropTypes>
+    </Reference>
+    <Reference Include="VsWebSite.Interop, Version=8.0.0.0, Culture=neutral, PublicKeyToken=b03f5f7f11d50a3a">
+      <EmbedInteropTypes>True</EmbedInteropTypes>
+    </Reference>
+    <Reference Include="WindowsBase" />
+  </ItemGroup>
+  <ItemGroup>
+    <COMReference Include="EnvDTE">
+      <Guid>{80CC9F66-E7D8-4DDD-85B6-D9E6CD0E93E2}</Guid>
+      <VersionMajor>8</VersionMajor>
+      <VersionMinor>0</VersionMinor>
+      <Lcid>0</Lcid>
+      <WrapperTool>primary</WrapperTool>
+      <Isolated>False</Isolated>
+      <EmbedInteropTypes>False</EmbedInteropTypes>
+    </COMReference>
+    <COMReference Include="EnvDTE100">
+      <Guid>{26AD1324-4B7C-44BC-84F8-B86AED45729F}</Guid>
+      <VersionMajor>10</VersionMajor>
+      <VersionMinor>0</VersionMinor>
+      <Lcid>0</Lcid>
+      <WrapperTool>primary</WrapperTool>
+      <Isolated>False</Isolated>
+      <EmbedInteropTypes>False</EmbedInteropTypes>
+    </COMReference>
+    <COMReference Include="EnvDTE80">
+      <Guid>{1A31287A-4D7D-413E-8E32-3B374931BD89}</Guid>
+      <VersionMajor>8</VersionMajor>
+      <VersionMinor>0</VersionMinor>
+      <Lcid>0</Lcid>
+      <WrapperTool>primary</WrapperTool>
+      <Isolated>False</Isolated>
+      <EmbedInteropTypes>False</EmbedInteropTypes>
+    </COMReference>
+    <COMReference Include="EnvDTE90">
+      <Guid>{2CE2370E-D744-4936-A090-3FFFE667B0E1}</Guid>
+      <VersionMajor>9</VersionMajor>
+      <VersionMinor>0</VersionMinor>
+      <Lcid>0</Lcid>
+      <WrapperTool>primary</WrapperTool>
+      <Isolated>False</Isolated>
+      <EmbedInteropTypes>False</EmbedInteropTypes>
+    </COMReference>
+    <COMReference Include="Microsoft.VisualStudio.CommandBars">
+      <Guid>{1CBA492E-7263-47BB-87FE-639000619B15}</Guid>
+      <VersionMajor>8</VersionMajor>
+      <VersionMinor>0</VersionMinor>
+      <Lcid>0</Lcid>
+      <WrapperTool>primary</WrapperTool>
+      <Isolated>False</Isolated>
+      <EmbedInteropTypes>False</EmbedInteropTypes>
+    </COMReference>
+    <COMReference Include="stdole">
+      <Guid>{00020430-0000-0000-C000-000000000046}</Guid>
+      <VersionMajor>2</VersionMajor>
+      <VersionMinor>0</VersionMinor>
+      <Lcid>0</Lcid>
+      <WrapperTool>primary</WrapperTool>
+      <Isolated>False</Isolated>
+      <EmbedInteropTypes>False</EmbedInteropTypes>
+    </COMReference>
+  </ItemGroup>
+  <ItemGroup>
+    <Compile Include="Commands\AbstractNpmCommand.cs" />
+    <Compile Include="CodeWindowManager.cs" />
+    <Compile Include="Commands\ManageModulesCommand.cs" />
+    <Compile Include="Commands\OpenReplWindowCommand.cs" />
+    <Compile Include="Commands\OpenRemoteDebugProxyFolderCommand.cs" />
+    <Compile Include="Commands\SurveyNewsCommand.cs" />
+    <Compile Include="ClassifierMetadata.cs" />
+    <Compile Include="Commands\UninstallModulesCommand.cs" />
+    <Compile Include="Commands\UpdateModulesCommand.cs" />
+    <Compile Include="CustomTrackingSpan.cs" />
+    <Compile Include="Debugger\INodeConnection.cs" />
+    <Compile Include="Debugger\NodeEventEventArgs.cs" />
+    <Compile Include="Debugger\NodeConnection.cs" />
+    <Compile Include="Debugger\NodeExpressionType.cs" />
+    <Compile Include="Debugger\ResponseHandler.cs" />
+    <Compile Include="Debugger\Serialization\INodeEvaluationResultFactory.cs" />
+    <Compile Include="Debugger\Serialization\INodeResponseHandler.cs" />
+    <Compile Include="Debugger\Serialization\JsonArray.cs" />
+    <Compile Include="Debugger\Serialization\JsonValue.cs" />
+    <Compile Include="Debugger\Serialization\NaturalSortComparer.cs" />
+    <Compile Include="Debugger\Serialization\NodeBacktraceVariable.cs" />
+    <Compile Include="Debugger\Serialization\NodeEvaluationVariable.cs" />
+    <Compile Include="Debugger\Serialization\INodeVariable.cs" />
+    <Compile Include="Debugger\Serialization\NodeEvaluationResultFactory.cs" />
+    <Compile Include="Debugger\Serialization\NodeLookupVariable.cs" />
+    <Compile Include="Debugger\Serialization\NodeResponseHandler.cs" />
+    <Compile Include="Debugger\Serialization\NodePropertyAttributes.cs" />
+    <Compile Include="Debugger\Serialization\NodePropertyType.cs" />
+    <Compile Include="Debugger\Serialization\NodePrototypeVariable.cs" />
+    <Compile Include="Debugger\Serialization\NodeVariableType.cs" />
+    <Compile Include="EditFilter.cs" />
+    <Compile Include="Intellisense\CompletionSource.cs" />
+    <Compile Include="Intellisense\CompletionSourceProvider.cs" />
+    <Compile Include="Intellisense\CompletionSource.Modules.cs" />
+    <Compile Include="Intellisense\ReferenceGroup.cs" />
+    <Compile Include="Intellisense\ReferenceGroupDispenser.cs" />
+    <Compile Include="Intellisense\TextViewCreationListener.cs" />
+    <Compile Include="Nodejs.cs" />
+    <Compile Include="NodejsLanguageInfo.cs" />
+    <Compile Include="NodejsProjectConfig.cs" />
+    <Compile Include="NodejsToolsInstallPath.cs" />
+    <Compile Include="NpmUI\BusyControl.cs">
+      <SubType>UserControl</SubType>
+    </Compile>
+    <Compile Include="NpmUI\BusyControl.Designer.cs">
+      <DependentUpon>BusyControl.cs</DependentUpon>
+    </Compile>
+    <Compile Include="NpmUI\BusyPopup.cs">
+      <SubType>Form</SubType>
+    </Compile>
+    <Compile Include="NpmUI\BusyPopup.Designer.cs">
+      <DependentUpon>BusyPopup.cs</DependentUpon>
+    </Compile>
+    <Compile Include="NpmUI\ColorUtils.cs" />
+    <Compile Include="NpmUI\HSV.cs" />
+    <Compile Include="NpmUI\InstalledPackageListControl.cs">
+      <SubType>UserControl</SubType>
+    </Compile>
+    <Compile Include="NpmUI\InstalledPackageListControl.Designer.cs">
+      <DependentUpon>InstalledPackageListControl.cs</DependentUpon>
+    </Compile>
+    <Compile Include="NpmUI\InstalledPackagesPane.cs">
+      <SubType>UserControl</SubType>
+    </Compile>
+    <Compile Include="NpmUI\InstalledPackagesPane.Designer.cs">
+      <DependentUpon>InstalledPackagesPane.cs</DependentUpon>
+    </Compile>
+    <Compile Include="NpmUI\PackageListItemPainter.cs" />
+    <Compile Include="NpmUI\NpmSearchComparer.cs" />
+    <Compile Include="NpmUI\PackageEventArgs.cs" />
+    <Compile Include="NpmUI\PackageInstallEventArgs.cs" />
+    <Compile Include="NpmUI\PackageInstallPane.cs">
+      <SubType>UserControl</SubType>
+    </Compile>
+    <Compile Include="NpmUI\PackageInstallPane.Designer.cs">
+      <DependentUpon>PackageInstallPane.cs</DependentUpon>
+    </Compile>
+    <Compile Include="NpmUI\PackageManagerDialog.cs">
+      <SubType>Form</SubType>
+    </Compile>
+    <Compile Include="NpmUI\PackageManagerDialog.Designer.cs">
+      <DependentUpon>PackageManagerDialog.cs</DependentUpon>
+    </Compile>
+    <Compile Include="NpmUI\PackageSearchPane.cs">
+      <SubType>UserControl</SubType>
+    </Compile>
+    <Compile Include="NpmUI\PackageSearchPane.Designer.cs">
+      <DependentUpon>PackageSearchPane.cs</DependentUpon>
+    </Compile>
+    <Compile Include="NpmUI\PackageSourcesPane.cs">
+      <SubType>UserControl</SubType>
+    </Compile>
+    <Compile Include="NpmUI\PackageSourcesPane.Designer.cs">
+      <DependentUpon>PackageSourcesPane.cs</DependentUpon>
+    </Compile>
+    <Compile Include="NpmUI\PackageView.cs" />
+    <Compile Include="Options\NodejsDialogPage.cs">
+      <SubType>Component</SubType>
+    </Compile>
+    <Compile Include="Options\NodejsGeneralOptionsPage.cs">
+      <SubType>Component</SubType>
+    </Compile>
+    <Compile Include="Options\NodejsGeneralOptionsControl.cs">
+      <SubType>UserControl</SubType>
+    </Compile>
+    <Compile Include="Options\NodejsGeneralOptionsControl.Designer.cs">
+      <DependentUpon>NodejsGeneralOptionsControl.cs</DependentUpon>
+    </Compile>
+    <Compile Include="Options\SurveyNewsPolicy.cs" />
+    <Compile Include="Project\Attributes.cs" />
+    <Compile Include="Project\DependencyNode.cs" />
+    <Compile Include="Project\NodeModulesNode.cs" />
+    <Compile Include="Project\NodejsFileNode.cs" />
+    <Compile Include="Project\NodejsGeneralPropertyPageControl.cs">
+      <SubType>UserControl</SubType>
+    </Compile>
+    <Compile Include="Project\NodejsGeneralPropertyPageControl.Designer.cs">
+      <DependentUpon>NodejsGeneralPropertyPageControl.cs</DependentUpon>
+    </Compile>
+    <Compile Include="ProvideBraceCompletion.cs" />
+    <Compile Include="ProvideEditorExtension2Attribute.cs" />
+    <Compile Include="ProvideLanguageTemplates.cs" />
+    <Compile Include="Repl\ClearReplCommand.cs" />
+    <Compile Include="Repl\INodejsReplSite.cs" />
+    <Compile Include="Repl\SaveReplCommand.cs" />
+    <Compile Include="Repl\VsNodejsReplSite.cs" />
+    <Compile Include="SmartIndent.cs" />
+    <Compile Include="SmartIndentProvider.cs" />
+    <Compile Include="VsMenus.cs" />
+    <Compile Include="AzureSolutionListener.cs" />
+    <Compile Include="BaseNodeProjectFactory.cs" />
+    <Compile Include="Debugger\BreakpointBindingEventArgs.cs" />
+    <Compile Include="Debugger\BreakpointHitEventArgs.cs" />
+    <Compile Include="Debugger\DebugEngine\AD7BoundBreakpoint.cs" />
+    <Compile Include="Debugger\DebugEngine\AD7BreakpointResolution.cs" />
+    <Compile Include="Debugger\DebugEngine\AD7Document.cs" />
+    <Compile Include="Debugger\DebugEngine\AD7DocumentContext.cs" />
+    <Compile Include="Debugger\DebugEngine\AD7Engine.cs" />
+    <Compile Include="Debugger\DebugEngine\AD7Enums.cs" />
+    <Compile Include="Debugger\DebugEngine\AD7Events.cs" />
+    <Compile Include="Debugger\DebugEngine\AD7MemoryAddress.cs" />
+    <Compile Include="Debugger\DebugEngine\AD7Module.cs" />
+    <Compile Include="Debugger\DebugEngine\AD7PendingBreakpoint.cs" />
+    <Compile Include="Debugger\DebugEngine\AD7ProgramNode.cs" />
+    <Compile Include="Debugger\DebugEngine\AD7ProgramProvider.cs" />
+    <Compile Include="Debugger\DebugEngine\AD7Property.cs" />
+    <Compile Include="Debugger\DebugEngine\AD7StackFrame.cs" />
+    <Compile Include="Debugger\DebugEngine\AD7Thread.cs" />
+    <Compile Include="Debugger\DebugEngine\BreakpointManager.cs" />
+    <Compile Include="Debugger\DebugEngine\DebuggerConstants.cs" />
+    <Compile Include="Debugger\DebugEngine\EngineUtils.cs" />
+    <Compile Include="Debugger\DebugEngine\UncalculatedAD7Expression.cs" />
+    <Compile Include="Debugger\DebugEngine\Remote\NodeRemoteDebugPort.cs" />
+    <Compile Include="Debugger\DebugEngine\Remote\NodeRemoteDebugPortSupplier.cs" />
+    <Compile Include="Debugger\DebugEngine\Remote\NodeRemoteDebugProcess.cs" />
+    <Compile Include="Debugger\DebugEngine\Remote\NodeRemoteDebugProgram.cs" />
+    <Compile Include="Debugger\DebugEngine\Remote\NodeRemoteEnumDebug.cs" />
+    <Compile Include="Debugger\DebugEngine\Remote\NodeRemoteEnumDebugProcesses.cs" />
+    <Compile Include="Debugger\DebugEngine\Remote\NodeRemoteEnumDebugPrograms.cs" />
+    <Compile Include="Debugger\ExceptionRaisedEventArgs.cs" />
+    <Compile Include="Debugger\Extensions.cs" />
+    <Compile Include="Debugger\ModuleLoadedEventArgs.cs" />
+    <Compile Include="Debugger\OutputEventArgs.cs" />
+    <Compile Include="Debugger\ProcessLoadedEventArgs.cs" />
+    <Compile Include="Debugger\ProcessExitedEventArgs.cs" />
+    <Compile Include="Debugger\NodeBreakpoint.cs" />
+    <Compile Include="Debugger\NodeBreakpointBinding.cs" />
+    <Compile Include="Debugger\NodeDebugOptions.cs" />
+    <Compile Include="Debugger\NodeEvaluationResult.cs" />
+    <Compile Include="Debugger\NodeException.cs" />
+    <Compile Include="Debugger\NodeModule.cs" />
+    <Compile Include="Debugger\NodeDebugger.cs" />
+    <Compile Include="Debugger\NodeStackFrame.cs" />
+    <Compile Include="Debugger\NodeThread.cs" />
+    <Compile Include="Debugger\ThreadEventArgs.cs" />
+    <Compile Include="Extensions.cs" />
+    <Compile Include="Guids.cs" />
+    <Compile Include="JsonListener.cs" />
+    <Compile Include="Navigation\CodeWindowManager.cs" />
+    <Compile Include="NodejsConstants.cs" />
+    <Compile Include="NodejsEditorFactory.cs" />
+    <Compile Include="NodejsProjectionBuffer.cs" />
+    <Compile Include="NodejsProject.cs" />
+    <Compile Include="NodejsProjectFactory.cs" />
+    <Compile Include="OAProject.cs" />
+    <Compile Include="OAProperty.cs" />
+    <Compile Include="PkgCmdId.cs" />
+    <Compile Include="Project\NodeFileLibraryNode.cs" />
+    <Compile Include="Project\NodejsGeneralPropertyPage.cs" />
+    <Compile Include="Project\NodejsLibraryManager.cs" />
+    <Compile Include="Project\NodeLibraryNode.cs" />
+    <Compile Include="Project\NodejsProjectLauncher.cs" />
+    <Compile Include="Project\NodejsProjectNode.cs" />
+    <Compile Include="Project\NodejsProjectNodeProperties.cs" />
+    <Compile Include="Project\NodejsProjectPackage.cs" />
+    <Compile Include="Repl\NodejsReplEvaluator.cs" />
+    <Compile Include="Repl\NodejsReplEvaluatorProvider.cs" />
+    <Compile Include="GlobalSuppressions.cs" />
+    <Compile Include="NodejsPackage.cs" />
+    <Compile Include="Properties\AssemblyInfo.cs" />
+  </ItemGroup>
+  <ItemGroup>
+    <EmbeddedResource Include="NpmUI\BusyControl.resx">
+      <DependentUpon>BusyControl.cs</DependentUpon>
+    </EmbeddedResource>
+    <EmbeddedResource Include="NpmUI\BusyPopup.resx">
+      <DependentUpon>BusyPopup.cs</DependentUpon>
+    </EmbeddedResource>
+    <EmbeddedResource Include="NpmUI\InstalledPackageListControl.resx">
+      <DependentUpon>InstalledPackageListControl.cs</DependentUpon>
+    </EmbeddedResource>
+    <EmbeddedResource Include="NpmUI\InstalledPackagesPane.resx">
+      <DependentUpon>InstalledPackagesPane.cs</DependentUpon>
+    </EmbeddedResource>
+    <EmbeddedResource Include="NpmUI\PackageInstallPane.resx">
+      <DependentUpon>PackageInstallPane.cs</DependentUpon>
+    </EmbeddedResource>
+    <EmbeddedResource Include="NpmUI\PackageManagerDialog.resx">
+      <DependentUpon>PackageManagerDialog.cs</DependentUpon>
+    </EmbeddedResource>
+    <EmbeddedResource Include="NpmUI\PackageSearchPane.resx">
+      <DependentUpon>PackageSearchPane.cs</DependentUpon>
+    </EmbeddedResource>
+    <EmbeddedResource Include="NpmUI\PackageSourcesPane.resx">
+      <DependentUpon>PackageSourcesPane.cs</DependentUpon>
+    </EmbeddedResource>
+    <EmbeddedResource Include="Options\NodejsGeneralOptionsControl.resx">
+      <DependentUpon>NodejsGeneralOptionsControl.cs</DependentUpon>
+    </EmbeddedResource>
+    <EmbeddedResource Include="Project\NodejsGeneralPropertyPageControl.resx">
+      <DependentUpon>NodejsGeneralPropertyPageControl.cs</DependentUpon>
+    </EmbeddedResource>
+    <EmbeddedResource Include="VSPackage.resx">
+      <MergeWithCTO>true</MergeWithCTO>
+      <ManifestResourceName>VSPackage</ManifestResourceName>
+      <SubType>Designer</SubType>
+    </EmbeddedResource>
+  </ItemGroup>
+  <ItemGroup>
+    <ZipProject Include="ProjectTemplates\WebExpressApp\WebExpressApp.njsproj">
+      <SubType>Designer</SubType>
+    </ZipProject>
+    <TransformedZipProject Include="ProjectTemplates\WebExpressApp\WebExpressApp.vstemplate.base">
+      <SubType>Designer</SubType>
+    </TransformedZipProject>
+    <ZipProject Include="ProjectTemplates\WebExpressApp\server.js" />
+    <ZipProject Include="ProjectTemplates\AzureExpressApp\AzureExpressApp.njsproj">
+      <SubType>Designer</SubType>
+    </ZipProject>
+    <ZipProject Include="ProjectTemplates\AzureExpressApp\AzureExpressApp.vstemplate">
+      <SubType>Designer</SubType>
+    </ZipProject>
+    <ZipProject Include="ProjectTemplates\AzureExpressApp\server.js" />
+    <ZipProject Include="ProjectTemplates\WebAzureExpressApp\WebAzureExpressApp.njsproj">
+      <SubType>Designer</SubType>
+    </ZipProject>
+    <TransformedZipProject Include="ProjectTemplates\WebAzureExpressApp\WebAzureExpressApp.vstemplate.base">
+      <SubType>Designer</SubType>
+    </TransformedZipProject>
+    <ZipProject Include="ProjectTemplates\WebAzureExpressApp\server.js" />
+    <ZipProject Include="ProjectTemplates\NodejsApp\Preview.png" />
+    <ZipProject Include="ProjectTemplates\WebAzureNodejsApp\Preview.png" />
+    <ZipProject Include="ProjectTemplates\WebNodejsApp\Preview.png" />
+    <ZipProject Include="ProjectTemplates\AzureExpressApp\Preview.png" />
+    <ZipProject Include="ProjectTemplates\ExpressApp\Preview.png" />
+    <ZipProject Include="ProjectTemplates\WebAzureExpressApp\Preview.png" />
+    <ZipProject Include="ProjectTemplates\AzureNodejsApp\Preview.png" />
+    <Content Include="NoSurveyNewsFeed.html">
+      <IncludeInVSIX>true</IncludeInVSIX>
+      <CopyToOutputDirectory>PreserveNewest</CopyToOutputDirectory>
+    </Content>
+    <EmbeddedResource Include="Resources\DependencyBundledMissing_16.png" />
+    <EmbeddedResource Include="Resources\DependencyBundled_16.png" />
+    <EmbeddedResource Include="Resources\DependencyDevMissing_16.png" />
+    <EmbeddedResource Include="Resources\DependencyDev_16.png" />
+    <EmbeddedResource Include="Resources\DependencyExtraneousBundled_16.png" />
+    <EmbeddedResource Include="Resources\DependencyExtraneous_16.png" />
+    <EmbeddedResource Include="Resources\DependencyMissing_16.png" />
+    <EmbeddedResource Include="Resources\DependencyOptionalMissing_16.png" />
+    <EmbeddedResource Include="Resources\DependencyOptional_16.png" />
+    <EmbeddedResource Include="Resources\Dependency_16.png" />
+    <EmbeddedResource Include="Resources\Warning_16.png" />
+    <EmbeddedResource Include="Resources\DependencyDev_32.png" />
+    <EmbeddedResource Include="Resources\DependencyOptional_32.png" />
+    <EmbeddedResource Include="Resources\Dependency_32.png" />
+    <Content Include="VSTemplateStore.pkgdef">
+      <IncludeInVSIX>true</IncludeInVSIX>
+      <CopyToOutputDirectory>PreserveNewest</CopyToOutputDirectory>
+    </Content>
+    <VSCTCompile Include="NodejsTools.vsct">
+      <ResourceName>1000</ResourceName>
+      <SubType>Designer</SubType>
+    </VSCTCompile>
+    <Content Include="FileTemplates\NewItem\EmptyJs.js">
+      <IncludeInVSIX>true</IncludeInVSIX>
+      <CopyToOutputDirectory>PreserveNewest</CopyToOutputDirectory>
+    </Content>
+    <Content Include="FileTemplates\NewItem\TextFile.txt">
+      <IncludeInVSIX>true</IncludeInVSIX>
+      <CopyToOutputDirectory>PreserveNewest</CopyToOutputDirectory>
+    </Content>
+    <ZipProject Include="ProjectTemplates\blankwj.ico" />
+    <Content Include="..\Icons\NodejsProject.ico">
+      <CopyToOutputDirectory>PreserveNewest</CopyToOutputDirectory>
+      <IncludeInVSIX>true</IncludeInVSIX>
+    </Content>
+    <Content Include="..\Icons\NodejsProjectBig.ico">
+      <CopyToOutputDirectory>PreserveNewest</CopyToOutputDirectory>
+      <IncludeInVSIX>true</IncludeInVSIX>
+    </Content>
+    <Content Include="..\Icons\NodejsToolsforVisualStudio.ico">
+      <CopyToOutputDirectory>PreserveNewest</CopyToOutputDirectory>
+      <IncludeInVSIX>true</IncludeInVSIX>
+    </Content>
+    <ZipProject Include="ProjectTemplates\AzureNodejsApp\AzureNodejsApp.vstemplate">
+      <SubType>Designer</SubType>
+    </ZipProject>
+    <ZipProject Include="ProjectTemplates\AzureNodejsApp\server.js" />
+    <ZipProject Include="ProjectTemplates\ExpressApp\ExpressApp.njsproj">
+      <SubType>Designer</SubType>
+    </ZipProject>
+    <ZipProject Include="ProjectTemplates\ExpressApp\ExpressApp.vstemplate">
+      <SubType>Designer</SubType>
+    </ZipProject>
+    <ZipProject Include="ProjectTemplates\ExpressApp\server.js" />
+    <TransformedZipProject Include="ProjectTemplates\WebAzureNodejsApp\WebAzureNodejsApp.vstemplate.base">
+      <SubType>Designer</SubType>
+    </TransformedZipProject>
+    <ZipProject Include="ProjectTemplates\WebAzureNodejsApp\WebAzureNodejsApp.njsproj">
+      <SubType>Designer</SubType>
+    </ZipProject>
+    <ZipProject Include="ProjectTemplates\WebAzureNodejsApp\server.js" />
+    <ZipProject Include="ProjectTemplates\WebAzureNodejsApp\ChangeConfig.ps1" />
+    <ZipProject Include="ProjectTemplates\WebAzureNodejsApp\download.ps1" />
+    <ZipProject Include="ProjectTemplates\WebAzureNodejsApp\package.json" />
+    <ZipProject Include="ProjectTemplates\WebAzureNodejsApp\README.md" />
+    <ZipProject Include="ProjectTemplates\WebAzureNodejsApp\setup_web.cmd" />
+    <ZipProject Include="ProjectTemplates\WebAzureNodejsApp\Web.cloud.config" />
+    <ZipProject Include="ProjectTemplates\WebAzureNodejsApp\Web.config" />
+    <ZipProject Include="ProjectTemplates\WebAzureNodejsApp\node.cmd" />
+    <ZipProject Include="ProjectTemplates\WebNodejsApp\WebNodejsApp.njsproj">
+      <SubType>Designer</SubType>
+    </ZipProject>
+    <TransformedZipProject Include="ProjectTemplates\WebNodejsApp\WebNodejsApp.vstemplate.base">
+      <SubType>Designer</SubType>
+    </TransformedZipProject>
+    <ZipProject Include="ProjectTemplates\WebNodejsApp\server.js" />
+    <Content Include="Microsoft.NodejsTools.targets">
+      <IncludeInVSIX>true</IncludeInVSIX>
+      <TargetPath>Microsoft.NodejsTools.Developer.targets</TargetPath>
+      <CopyToOutputDirectory>PreserveNewest</CopyToOutputDirectory>
+      <SubType>Designer</SubType>
+    </Content>
+    <Content Include="FileTemplates\NewItem\NewItems.vsdir">
+      <IncludeInVSIX>true</IncludeInVSIX>
+      <CopyToOutputDirectory>PreserveNewest</CopyToOutputDirectory>
+    </Content>
+    <ZipProject Include="ProjectTemplates\AzureNodejsApp\ChangeConfig.ps1" />
+    <ZipProject Include="ProjectTemplates\AzureNodejsApp\download.ps1" />
+    <ZipProject Include="ProjectTemplates\AzureNodejsApp\AzureNodejsApp.njsproj">
+      <SubType>Designer</SubType>
+    </ZipProject>
+    <ZipProject Include="ProjectTemplates\AzureNodejsApp\package.json" />
+    <ZipProject Include="ProjectTemplates\AzureNodejsApp\README.md" />
+    <ZipProject Include="ProjectTemplates\AzureNodejsApp\setup_web.cmd" />
+    <ZipProject Include="ProjectTemplates\AzureNodejsApp\Web.cloud.config" />
+    <ZipProject Include="ProjectTemplates\AzureNodejsApp\Web.config" />
+    <ZipProject Include="ProjectTemplates\AzureNodejsApp\node.cmd" />
+    <ZipProject Include="ProjectTemplates\WebNodejsApp\package.json" />
+    <ZipProject Include="ProjectTemplates\WebNodejsApp\README.md" />
+    <ZipProject Include="ProjectTemplates\NodejsApp\NodejsApp.njsproj">
+      <SubType>Designer</SubType>
+    </ZipProject>
+    <ZipProject Include="ProjectTemplates\NodejsApp\package.json" />
+    <ZipProject Include="ProjectTemplates\NodejsApp\README.md" />
+    <ZipProject Include="ProjectTemplates\WebNodejsApp\WebApplication.webproj" />
+    <ZipProject Include="ProjectTemplates\ExpressApp\package.json" />
+    <ZipProject Include="ProjectTemplates\ExpressApp\README.md" />
+    <ZipProject Include="ProjectTemplates\WebExpressApp\package.json" />
+    <ZipProject Include="ProjectTemplates\WebExpressApp\README.md" />
+    <ZipProject Include="ProjectTemplates\AzureExpressApp\package.json" />
+    <ZipProject Include="ProjectTemplates\AzureExpressApp\README.md" />
+    <ZipProject Include="ProjectTemplates\AzureExpressApp\Web.config" />
+    <ZipProject Include="ProjectTemplates\AzureExpressApp\Web.cloud.config" />
+    <ZipProject Include="ProjectTemplates\AzureExpressApp\setup_web.cmd" />
+    <ZipProject Include="ProjectTemplates\AzureExpressApp\download.ps1" />
+    <ZipProject Include="ProjectTemplates\AzureExpressApp\ChangeConfig.ps1" />
+    <ZipProject Include="ProjectTemplates\AzureExpressApp\node.cmd" />
+    <ZipProject Include="ProjectTemplates\WebAzureExpressApp\ChangeConfig.ps1" />
+    <ZipProject Include="ProjectTemplates\WebAzureExpressApp\download.ps1" />
+    <ZipProject Include="ProjectTemplates\WebAzureExpressApp\package.json" />
+    <ZipProject Include="ProjectTemplates\WebAzureExpressApp\README.md" />
+    <ZipProject Include="ProjectTemplates\WebAzureExpressApp\setup_web.cmd" />
+    <ZipProject Include="ProjectTemplates\WebAzureExpressApp\Web.cloud.config" />
+    <ZipProject Include="ProjectTemplates\WebAzureExpressApp\Web.config" />
+    <ZipProject Include="ProjectTemplates\WebAzureExpressApp\node.cmd" />
+    <None Include="source.extension.vsixmanifest">
+      <SubType>Designer</SubType>
+    </None>
+  </ItemGroup>
+  <ItemGroup>
+    <EmbeddedResource Include="..\Icons\NodeImageList.bmp" />
+    <EmbeddedResource Include="..\Icons\imagelis.bmp">
+      <Link>imagelis.bmp</Link>
+      <ManifestResourceName>Microsoft.ProjectIcons.bmp</ManifestResourceName>
+    </EmbeddedResource>
+    <Content Include="nodejsref.js">
+      <IncludeInVSIX>true</IncludeInVSIX>
+      <CopyToOutputDirectory>PreserveNewest</CopyToOutputDirectory>
+    </Content>
+    <ZipProject Include="ProjectTemplates\NodejsApp\server.js" />
+    <Resource Include="..\Icons\NodejsPackage.ico" />
+    <Content Include="..\Icons\NodejsPackage.ico">
+      <IncludeInVSIX>true</IncludeInVSIX>
+      <VSIXSubpath>.</VSIXSubpath>
+    </Content>
+    <Content Include="visualstudio_nodejs_repl.js">
+      <IncludeInVSIX>true</IncludeInVSIX>
+      <VSIXSubpath>.</VSIXSubpath>
+      <CopyToOutputDirectory>PreserveNewest</CopyToOutputDirectory>
+    </Content>
+    <Content Include="Resources\Package.ico" />
+    <ZipProject Include="ProjectTemplates\NodejsApp\NodejsApp.vstemplate">
+      <SubType>Designer</SubType>
+    </ZipProject>
+    <Compile Include="Resources.Designer.cs">
+      <AutoGen>True</AutoGen>
+      <DesignTime>True</DesignTime>
+      <DependentUpon>Resources.resx</DependentUpon>
+      <Visible>true</Visible>
+    </Compile>
+    <EmbeddedResource Include="Resources.resx">
+      <ManifestResourceName>Microsoft.NodejsTools.Resources</ManifestResourceName>
+      <Generator>ResXFileCodeGenerator</Generator>
+      <Visible>true</Visible>
+      <LastGenOutput>Resources.Designer.cs</LastGenOutput>
+    </EmbeddedResource>
+  </ItemGroup>
+  <ItemGroup>
+    <ProjectReference Include="..\AjaxMinDll\AjaxMinDll.csproj">
+      <Project>{dfdb930e-1162-4514-a91d-c8595a807f13}</Project>
+      <Name>AjaxMinDll</Name>
+    </ProjectReference>
+    <ProjectReference Include="..\InteractiveWindow\InteractiveWindow.csproj">
+      <Project>{24a3887f-da50-4989-8d6c-4a5b04d5d457}</Project>
+      <Name>InteractiveWindow</Name>
+    </ProjectReference>
+    <ProjectReference Include="..\Npm\Npm.csproj">
+      <Project>{e5ef4b0a-ab41-4b98-8fa8-98d6348003a8}</Project>
+      <Name>Npm</Name>
+    </ProjectReference>
+    <ProjectReference Include="..\ProjectWizard\ProjectWizard.csproj">
+      <Project>{dbc73df7-1b4c-48be-8b48-715297487e7a}</Project>
+      <Name>ProjectWizard</Name>
+      <IncludeOutputGroupsInVSIX>BuiltProjectOutputGroup%3bBuiltProjectOutputGroupDependencies%3bGetCopyToOutputDirectoryItems%3bSatelliteDllsProjectOutputGroup%3b</IncludeOutputGroupsInVSIX>
+      <IncludeOutputGroupsInVSIXLocalOnly>DebugSymbolsProjectOutputGroup%3b</IncludeOutputGroupsInVSIXLocalOnly>
+    </ProjectReference>
+  </ItemGroup>
+  <ItemGroup />
+  <PropertyGroup>
     <!--
     To specify a different registry root to register your package, uncomment the TargetRegistryRoot
     tag and specify a registry root in it.
     <TargetRegistryRoot></TargetRegistryRoot>
-    -->
-    <UseCodebase>true</UseCodebase>
-    <RegisterOutputPackage>true</RegisterOutputPackage>
-    <RegisterWithCodebase>true</RegisterWithCodebase>
-  </PropertyGroup>
-  <Import Project="$(BuildRoot)\Common\Product\SharedProject\SharedProject.proj" />
-  <Import Project="..\ProjectAfter.settings" />
+    -->
+    <UseCodebase>true</UseCodebase>
+    <RegisterOutputPackage>true</RegisterOutputPackage>
+    <RegisterWithCodebase>true</RegisterWithCodebase>
+  </PropertyGroup>
+  <Import Project="$(BuildRoot)\Common\Product\SharedProject\SharedProject.proj" />
+  <Import Project="..\ProjectAfter.settings" />
   <!-- To modify your build process, add your task inside one of the targets below and uncomment it. 
        Other similar extension points exist, see Microsoft.Common.targets.
   <Target Name="BeforeBuild">
   </Target>
   <Target Name="AfterBuild">
   </Target>
-  -->
+  -->
 </Project>