--- conflicted
+++ resolved
@@ -740,60 +740,58 @@
   <data name="BrowseWorkingDirDialogTitle" xml:space="preserve">
     <value>Select Working Dir</value>
   </data>
-<<<<<<< HEAD
+  <data name="ClassificationBlack" xml:space="preserve">
+    <value>Node.js Interactive - Black</value>
+  </data>
+  <data name="ClassificationBlue" xml:space="preserve">
+    <value>Node.js Interactive - Blue</value>
+  </data>
+  <data name="ClassificationCyan" xml:space="preserve">
+    <value>Node.js Interactive - Cyan</value>
+  </data>
+  <data name="ClassificationDarkBlue" xml:space="preserve">
+    <value>Node.js Interactive - Dark Blue</value>
+  </data>
+  <data name="ClassificationDarkCyan" xml:space="preserve">
+    <value>Node.js Interactive - Dark Cyan</value>
+  </data>
+  <data name="ClassificationDarkGray" xml:space="preserve">
+    <value>Node.js Interactive - Dark Gray</value>
+  </data>
+  <data name="ClassificationDarkGreen" xml:space="preserve">
+    <value>Node.js Interactive - Dark Green</value>
+  </data>
+  <data name="ClassificationDarkMagenta" xml:space="preserve">
+    <value>Node.js Interactive - Dark Magenta</value>
+  </data>
+  <data name="ClassificationDarkRed" xml:space="preserve">
+    <value>Node.js Interactive - Dark Red</value>
+  </data>
+  <data name="ClassificationDarkYellow" xml:space="preserve">
+    <value>Node.js Interactive - Dark Yellow</value>
+  </data>
+  <data name="ClassificationError" xml:space="preserve">
+    <value>Node.js Interactive - Error</value>
+  </data>
+  <data name="ClassificationGray" xml:space="preserve">
+    <value>Node.js Interactive - Gray</value>
+  </data>
+  <data name="ClassificationGreen" xml:space="preserve">
+    <value>Node.js Interactive - Green</value>
+  </data>
+  <data name="ClassificationMagenta" xml:space="preserve">
+    <value>Node.js Interactive - Magenta</value>
+  </data>
+  <data name="ClassificationRed" xml:space="preserve">
+    <value>Node.js Interactive - Red</value>
+  </data>
+  <data name="ClassificationWhite" xml:space="preserve">
+    <value>Node.js Interactive - White</value>
+  </data>
+  <data name="ClassificationYellow" xml:space="preserve">
+    <value>Node.js Interactive - Yellow</value>
+  </data>
   <data name="StoreNodeSettingsInProjectFile" xml:space="preserve">
     <value>&amp;Apply Node.js settings to all users (store in project file)</value>
-=======
-  <data name="ClassificationBlack" xml:space="preserve">
-    <value>Node.js Interactive - Black</value>
-  </data>
-  <data name="ClassificationBlue" xml:space="preserve">
-    <value>Node.js Interactive - Blue</value>
-  </data>
-  <data name="ClassificationCyan" xml:space="preserve">
-    <value>Node.js Interactive - Cyan</value>
-  </data>
-  <data name="ClassificationDarkBlue" xml:space="preserve">
-    <value>Node.js Interactive - Dark Blue</value>
-  </data>
-  <data name="ClassificationDarkCyan" xml:space="preserve">
-    <value>Node.js Interactive - Dark Cyan</value>
-  </data>
-  <data name="ClassificationDarkGray" xml:space="preserve">
-    <value>Node.js Interactive - Dark Gray</value>
-  </data>
-  <data name="ClassificationDarkGreen" xml:space="preserve">
-    <value>Node.js Interactive - Dark Green</value>
-  </data>
-  <data name="ClassificationDarkMagenta" xml:space="preserve">
-    <value>Node.js Interactive - Dark Magenta</value>
-  </data>
-  <data name="ClassificationDarkRed" xml:space="preserve">
-    <value>Node.js Interactive - Dark Red</value>
-  </data>
-  <data name="ClassificationDarkYellow" xml:space="preserve">
-    <value>Node.js Interactive - Dark Yellow</value>
-  </data>
-  <data name="ClassificationError" xml:space="preserve">
-    <value>Node.js Interactive - Error</value>
-  </data>
-  <data name="ClassificationGray" xml:space="preserve">
-    <value>Node.js Interactive - Gray</value>
-  </data>
-  <data name="ClassificationGreen" xml:space="preserve">
-    <value>Node.js Interactive - Green</value>
-  </data>
-  <data name="ClassificationMagenta" xml:space="preserve">
-    <value>Node.js Interactive - Magenta</value>
-  </data>
-  <data name="ClassificationRed" xml:space="preserve">
-    <value>Node.js Interactive - Red</value>
-  </data>
-  <data name="ClassificationWhite" xml:space="preserve">
-    <value>Node.js Interactive - White</value>
-  </data>
-  <data name="ClassificationYellow" xml:space="preserve">
-    <value>Node.js Interactive - Yellow</value>
->>>>>>> 424c888f
   </data>
 </root>