﻿// Copyright (c) Microsoft.  All Rights Reserved.  Licensed under the Apache License, Version 2.0.  See License.txt in the project root for license information.

// MUST match guids.h

using System;

namespace Microsoft.NodejsTools
{
    internal static class Guids
    {
<<<<<<< HEAD
        public const string NodejsPackageString = "{FE8A8C3D-328A-476D-99F9-2A24B75F8C7F}";
        public const string NodejsCmdSetString = "{695e37e2-c6df-4e0a-8833-f688e4c65f1f}";
        public const string NodejsDebugLanguageString = "{65791609-BA29-49CF-A214-DBFF8AEC3BC2}";
        public const string NodejsNpmCmdSetString = "{9F4B31B4-09AC-4937-A2E7-F4BC02BB7DBA}";
        public const string NodeToolsWorkspaceCmdSetString = "{0D701F33-94A3-421C-9865-6F65E7E4B689}";
        public const string NodejsProjectFactoryString = "{3AF33F2E-1136-4D97-BBB7-1795711AC8B8}";
        public const string NodejsBaseProjectFactoryString = "{9092AA53-FB77-4645-B42D-1CCCA6BD08BD}";
        public const string TypeScriptLanguageInfoString = "{4a0dddb5-7a95-4fbf-97cc-616d07737a77}";
        public const string TypeScriptDebuggerLanguageInfoString = "{87bdf188-e6e8-4fcf-a82a-9b8506e01847}";
        public const string JadeEditorFactoryString = "{6CB69EF8-1329-4DC0-84B4-FA134EA59BE3}";
        public const string DefaultLanguageServiceString = "{8239BEC4-EE87-11D0-8C98-00C04FC2AB22}";
=======
        // note: When you use a guid in a GuidAttribute it can not have '{' and '}'. The compiler doesn't like that.
        //       So we prefer to have no braces in any Guid strings.

        public const string NodejsPackageString = "FE8A8C3D-328A-476D-99F9-2A24B75F8C7F";
        public const string NodejsCmdSetString = "695e37e2-c6df-4e0a-8833-f688e4c65f1f";
        public const string NodejsDebugLanguageString = "65791609-BA29-49CF-A214-DBFF8AEC3BC2";
        public const string NodejsNpmCmdSetString = "9F4B31B4-09AC-4937-A2E7-F4BC02BB7DBA";
        public const string NodeToolsWorkspaceCmdSetString = "0D701F33-94A3-421C-9865-6F65E7E4B689";
        public const string NodejsProjectFactoryString = "3AF33F2E-1136-4D97-BBB7-1795711AC8B8";
        public const string NodejsBaseProjectFactoryString = "9092AA53-FB77-4645-B42D-1CCCA6BD08BD";
        public const string TypeScriptLanguageInfoString = "4a0dddb5-7a95-4fbf-97cc-616d07737a77";
        public const string TypeScriptDebuggerLanguageInfoString = "87bdf188-e6e8-4fcf-a82a-9b8506e01847";
        public const string JadeEditorFactoryString = "6CB69EF8-1329-4DC0-84B4-FA134EA59BE3";
        public const string DefaultLanguageServiceString = "8239BEC4-EE87-11D0-8C98-00C04FC2AB22";
>>>>>>> ba74cc6e

        public static readonly Guid DefaultLanguageService = new Guid(DefaultLanguageServiceString);

        //Guid for our formatting service
        internal const string JavaScriptFormattingServiceString = "{F414C260-6AC0-11CF-B6D1-00AA00BBBB58}";

        public const string ScriptDebugLanguageString = "F7FA31DA-C32A-11D0-B442-00A0244A1DD2";

        // Debug guids
        public const string DebugEngine = "{FC5B45BA-5B9C-46EA-887A-82073AE065FE}";
        public const string DebugProgramProvider = "{472CD331-218C-451E-929E-98C9408F11DD}";
        public const string RemoteDebugPortSupplier = "{A241707C-7DB3-464F-8D3E-F3D33E86AE99}";

        public static readonly Guid NodejsBaseProjectFactory = new Guid(NodejsBaseProjectFactoryString);
        public static readonly Guid NodejsCmdSet = new Guid(NodejsCmdSetString);
        public static readonly Guid NodejsDebugLanguage = new Guid(NodejsDebugLanguageString);
        public static readonly Guid NodejsNpmCmdSet = new Guid(NodejsNpmCmdSetString);
        public static readonly Guid NodeToolsWorkspaceCmdSet = new Guid(NodeToolsWorkspaceCmdSetString);

        public static readonly Guid TypeScriptLanguageInfo = new Guid(TypeScriptLanguageInfoString);
        public static readonly Guid TypeScriptDebugLanguage = new Guid(TypeScriptDebuggerLanguageInfoString);

        public static readonly Guid ScriptDebugLanguage = new Guid(ScriptDebugLanguageString);

        public static readonly Guid VenusCommandId = new Guid("{c7547851-4e3a-4e5b-9173-fa6e9c8bd82c}");
        public static readonly Guid Eureka = new Guid("{30947ebe-9147-45f9-96cf-401bfc671a82}");  //  Microsoft.VisualStudio.Web.Eureka.dll package, includes page inspector
        public static readonly Guid WebPackageCommandId = new Guid("{822e3603-e573-47d2-acf0-520e4ce641c2}");
        public static readonly Guid WebPackage = new Guid("{d9a342d1-a429-4059-808a-e55ee6351f7f}");
        public static readonly Guid WebAppCmdId = new Guid("{CB26E292-901A-419c-B79D-49BD45C43929}");

        public static readonly Guid VsUIHierarchyWindow = new Guid("7D960B07-7AF8-11D0-8E5E-00A0C911005A");

        public static readonly Guid PerfPkg = new Guid("F4A63B2A-49AB-4b2d-AA59-A10F01026C89");

        public const string OfficeToolsBootstrapperCmdSetString = "D26C976C-8EE8-4EC4-8746-F5F7702A17C5";
        public static readonly Guid OfficeToolsBootstrapperCmdSet = new Guid(OfficeToolsBootstrapperCmdSetString);

        public static readonly Guid ConnectedServicesCmdSet = new Guid("A114CF9C-BD45-4A48-92EF-D9BBBC0B3DF0");
        public static readonly Guid NuGetManagerCmdSet = new Guid("25fd982b-8cae-4cbd-a440-e03ffccde106");

        // UWP project flavor guid
        public const string NodejsUwpProjectFlavor = "{00251F00-BA30-4CE4-96A2-B8A1085F37AA}";

        // Workspace guids
        public const string PackageJsonContextTypeString = "78F43160-2968-4FCA-8829-7E30E9B610CF";
        public readonly static Guid PackageJsonContextType = new Guid(PackageJsonContextTypeString);

<<<<<<< HEAD
        public const string TypeScriptContextTypeString = "{0E78FB31-F2A2-4AB8-A93D-1D123B3F677B}";
        public readonly static Guid TypeScriptContextType = new Guid(TypeScriptContextTypeString);

        public const string WorkspaceExplorerDebugActionCmdSetString = "{5ea148a6-40af-4ff2-ab0f-60ed173c9f98}";
=======
        public const string TypeScriptContextTypeString = "0E78FB31-F2A2-4AB8-A93D-1D123B3F677B";
        public readonly static Guid TypeScriptContextType = new Guid(TypeScriptContextTypeString);

        public const string WorkspaceExplorerDebugActionCmdSetString = "5ea148a6-40af-4ff2-ab0f-60ed173c9f98";
>>>>>>> ba74cc6e
        public readonly static Guid WorkspaceExplorerDebugActionCmdSet = new Guid(WorkspaceExplorerDebugActionCmdSetString);

        // Interactive window guids
        public const string NodejsInteractiveWindowString = "{2153A414-267E-4731-B891-E875ADBA1993}";
        public static readonly Guid NodejsInteractiveWindow = new Guid(NodejsInteractiveWindowString);
    };
}<|MERGE_RESOLUTION|>--- conflicted
+++ resolved
@@ -8,19 +8,6 @@
 {
     internal static class Guids
     {
-<<<<<<< HEAD
-        public const string NodejsPackageString = "{FE8A8C3D-328A-476D-99F9-2A24B75F8C7F}";
-        public const string NodejsCmdSetString = "{695e37e2-c6df-4e0a-8833-f688e4c65f1f}";
-        public const string NodejsDebugLanguageString = "{65791609-BA29-49CF-A214-DBFF8AEC3BC2}";
-        public const string NodejsNpmCmdSetString = "{9F4B31B4-09AC-4937-A2E7-F4BC02BB7DBA}";
-        public const string NodeToolsWorkspaceCmdSetString = "{0D701F33-94A3-421C-9865-6F65E7E4B689}";
-        public const string NodejsProjectFactoryString = "{3AF33F2E-1136-4D97-BBB7-1795711AC8B8}";
-        public const string NodejsBaseProjectFactoryString = "{9092AA53-FB77-4645-B42D-1CCCA6BD08BD}";
-        public const string TypeScriptLanguageInfoString = "{4a0dddb5-7a95-4fbf-97cc-616d07737a77}";
-        public const string TypeScriptDebuggerLanguageInfoString = "{87bdf188-e6e8-4fcf-a82a-9b8506e01847}";
-        public const string JadeEditorFactoryString = "{6CB69EF8-1329-4DC0-84B4-FA134EA59BE3}";
-        public const string DefaultLanguageServiceString = "{8239BEC4-EE87-11D0-8C98-00C04FC2AB22}";
-=======
         // note: When you use a guid in a GuidAttribute it can not have '{' and '}'. The compiler doesn't like that.
         //       So we prefer to have no braces in any Guid strings.
 
@@ -35,19 +22,18 @@
         public const string TypeScriptDebuggerLanguageInfoString = "87bdf188-e6e8-4fcf-a82a-9b8506e01847";
         public const string JadeEditorFactoryString = "6CB69EF8-1329-4DC0-84B4-FA134EA59BE3";
         public const string DefaultLanguageServiceString = "8239BEC4-EE87-11D0-8C98-00C04FC2AB22";
->>>>>>> ba74cc6e
 
         public static readonly Guid DefaultLanguageService = new Guid(DefaultLanguageServiceString);
 
         //Guid for our formatting service
-        internal const string JavaScriptFormattingServiceString = "{F414C260-6AC0-11CF-B6D1-00AA00BBBB58}";
+        internal const string JavaScriptFormattingServiceString = "F414C260-6AC0-11CF-B6D1-00AA00BBBB58";
 
         public const string ScriptDebugLanguageString = "F7FA31DA-C32A-11D0-B442-00A0244A1DD2";
 
         // Debug guids
-        public const string DebugEngine = "{FC5B45BA-5B9C-46EA-887A-82073AE065FE}";
-        public const string DebugProgramProvider = "{472CD331-218C-451E-929E-98C9408F11DD}";
-        public const string RemoteDebugPortSupplier = "{A241707C-7DB3-464F-8D3E-F3D33E86AE99}";
+        public const string DebugEngine = "FC5B45BA-5B9C-46EA-887A-82073AE065FE";
+        public const string DebugProgramProvider = "472CD331-218C-451E-929E-98C9408F11DD";
+        public const string RemoteDebugPortSupplier = "A241707C-7DB3-464F-8D3E-F3D33E86AE99";
 
         public static readonly Guid NodejsBaseProjectFactory = new Guid(NodejsBaseProjectFactoryString);
         public static readonly Guid NodejsCmdSet = new Guid(NodejsCmdSetString);
@@ -60,11 +46,11 @@
 
         public static readonly Guid ScriptDebugLanguage = new Guid(ScriptDebugLanguageString);
 
-        public static readonly Guid VenusCommandId = new Guid("{c7547851-4e3a-4e5b-9173-fa6e9c8bd82c}");
-        public static readonly Guid Eureka = new Guid("{30947ebe-9147-45f9-96cf-401bfc671a82}");  //  Microsoft.VisualStudio.Web.Eureka.dll package, includes page inspector
-        public static readonly Guid WebPackageCommandId = new Guid("{822e3603-e573-47d2-acf0-520e4ce641c2}");
-        public static readonly Guid WebPackage = new Guid("{d9a342d1-a429-4059-808a-e55ee6351f7f}");
-        public static readonly Guid WebAppCmdId = new Guid("{CB26E292-901A-419c-B79D-49BD45C43929}");
+        public static readonly Guid VenusCommandId = new Guid("c7547851-4e3a-4e5b-9173-fa6e9c8bd82c");
+        public static readonly Guid Eureka = new Guid("30947ebe-9147-45f9-96cf-401bfc671a82");  //  Microsoft.VisualStudio.Web.Eureka.dll package, includes page inspector
+        public static readonly Guid WebPackageCommandId = new Guid("822e3603-e573-47d2-acf0-520e4ce641c2");
+        public static readonly Guid WebPackage = new Guid("d9a342d1-a429-4059-808a-e55ee6351f7f");
+        public static readonly Guid WebAppCmdId = new Guid("CB26E292-901A-419c-B79D-49BD45C43929");
 
         public static readonly Guid VsUIHierarchyWindow = new Guid("7D960B07-7AF8-11D0-8E5E-00A0C911005A");
 
@@ -77,27 +63,20 @@
         public static readonly Guid NuGetManagerCmdSet = new Guid("25fd982b-8cae-4cbd-a440-e03ffccde106");
 
         // UWP project flavor guid
-        public const string NodejsUwpProjectFlavor = "{00251F00-BA30-4CE4-96A2-B8A1085F37AA}";
+        public const string NodejsUwpProjectFlavor = "00251F00-BA30-4CE4-96A2-B8A1085F37AA";
 
         // Workspace guids
         public const string PackageJsonContextTypeString = "78F43160-2968-4FCA-8829-7E30E9B610CF";
         public readonly static Guid PackageJsonContextType = new Guid(PackageJsonContextTypeString);
 
-<<<<<<< HEAD
-        public const string TypeScriptContextTypeString = "{0E78FB31-F2A2-4AB8-A93D-1D123B3F677B}";
-        public readonly static Guid TypeScriptContextType = new Guid(TypeScriptContextTypeString);
-
-        public const string WorkspaceExplorerDebugActionCmdSetString = "{5ea148a6-40af-4ff2-ab0f-60ed173c9f98}";
-=======
         public const string TypeScriptContextTypeString = "0E78FB31-F2A2-4AB8-A93D-1D123B3F677B";
         public readonly static Guid TypeScriptContextType = new Guid(TypeScriptContextTypeString);
 
         public const string WorkspaceExplorerDebugActionCmdSetString = "5ea148a6-40af-4ff2-ab0f-60ed173c9f98";
->>>>>>> ba74cc6e
         public readonly static Guid WorkspaceExplorerDebugActionCmdSet = new Guid(WorkspaceExplorerDebugActionCmdSetString);
 
         // Interactive window guids
-        public const string NodejsInteractiveWindowString = "{2153A414-267E-4731-B891-E875ADBA1993}";
+        public const string NodejsInteractiveWindowString = "2153A414-267E-4731-B891-E875ADBA1993";
         public static readonly Guid NodejsInteractiveWindow = new Guid(NodejsInteractiveWindowString);
     };
 }