<<<<<<< HEAD
﻿<?xml version="1.0" encoding="utf-8"?>
<Project ToolsVersion="4.0" DefaultTargets="Build" xmlns="http://schemas.microsoft.com/developer/msbuild/2003">
  <Choose>
    <When Condition=" '$(VisualStudioVersion)'=='15.0'  Or '$(TargetVisualStudioVersion)'=='VS150' ">
      <PropertyGroup>
        <MinimumVisualStudioVersion>15.0</MinimumVisualStudioVersion>
        <FileUpgradeFlags>
        </FileUpgradeFlags>
        <UpgradeBackupLocation>
        </UpgradeBackupLocation>
        <OldToolsVersion>4.0</OldToolsVersion>
      </PropertyGroup>
    </When>
    <When Condition=" '$(VisualStudioVersion)'=='14.0'  Or '$(TargetVisualStudioVersion)'=='VS140' ">
      <PropertyGroup>
        <MinimumVisualStudioVersion>14.0</MinimumVisualStudioVersion>
        <FileUpgradeFlags>
        </FileUpgradeFlags>
        <UpgradeBackupLocation>
        </UpgradeBackupLocation>
        <OldToolsVersion>4.0</OldToolsVersion>
      </PropertyGroup>
    </When>
    <When Condition=" '$(VisualStudioVersion)'=='12.0'  Or '$(TargetVisualStudioVersion)'=='VS120' ">
      <PropertyGroup>
        <MinimumVisualStudioVersion>12.0</MinimumVisualStudioVersion>
        <FileUpgradeFlags>
        </FileUpgradeFlags>
        <UpgradeBackupLocation>
        </UpgradeBackupLocation>
        <OldToolsVersion>4.0</OldToolsVersion>
      </PropertyGroup>
    </When>
    <When Condition=" '$(VisualStudioVersion)'=='11.0'  Or '$(TargetVisualStudioVersion)'=='VS110' ">
      <PropertyGroup>
        <MinimumVisualStudioVersion>11.0</MinimumVisualStudioVersion>
        <FileUpgradeFlags>
        </FileUpgradeFlags>
        <UpgradeBackupLocation>
        </UpgradeBackupLocation>
        <OldToolsVersion>4.0</OldToolsVersion>
      </PropertyGroup>
    </When>
  </Choose>
  <Import Project="..\ProjectBefore.settings" />
  <PropertyGroup>
    <Configuration Condition=" '$(Configuration)' == '' ">Debug</Configuration>
    <Platform Condition=" '$(Platform)' == '' ">AnyCPU</Platform>
    <ProjectGuid>{DBC73DF7-1B4C-48BE-8B48-715297487E7A}</ProjectGuid>
    <OutputType>Library</OutputType>
    <AppDesignerFolder>Properties</AppDesignerFolder>
    <RootNamespace>Microsoft.NodejsTools.ProjectWizard</RootNamespace>
    <AssemblyName>Microsoft.NodejsTools.ProjectWizard</AssemblyName>
    <SuppressCommonAssemblyVersion>true</SuppressCommonAssemblyVersion>
    <SccProjectName>SAK</SccProjectName>
    <SccLocalPath>SAK</SccLocalPath>
    <SccAuxPath>SAK</SccAuxPath>
    <SccProvider>SAK</SccProvider>
  </PropertyGroup>
  <ItemGroup>
    <Reference Include="envdte, Version=8.0.0.0, Culture=neutral, PublicKeyToken=b03f5f7f11d50a3a">
      <EmbedInteropTypes>False</EmbedInteropTypes>
    </Reference>
    <Reference Include="Microsoft.VisualStudio.OLE.Interop, Version=7.1.40304.0, Culture=neutral, PublicKeyToken=b03f5f7f11d50a3a" />
    <Reference Include="Microsoft.VisualStudio.Settings.$(VSTarget), Version=$(VSTarget).0.0, Culture=neutral, PublicKeyToken=b03f5f7f11d50a3a, processorArchitecture=x86">
      <Private>false</Private>
    </Reference>
    <Reference Include="Microsoft.VisualStudio.Shell.$(VSTarget), Version=$(VSTarget).0.0, Culture=neutral, PublicKeyToken=b03f5f7f11d50a3a, processorArchitecture=MSIL" />
    <Reference Include="Microsoft.VisualStudio.Shell.Interop, Version=7.1.40304.0, Culture=neutral, PublicKeyToken=b03f5f7f11d50a3a" />
    <Reference Include="Microsoft.VisualStudio.Shell.Interop.10.0, Version=10.0.0.0, Culture=neutral, PublicKeyToken=b03f5f7f11d50a3a, processorArchitecture=MSIL">
      <EmbedInteropTypes>True</EmbedInteropTypes>
    </Reference>
    <Reference Include="Microsoft.VisualStudio.Shell.Interop.8.0, Version=8.0.0.0, Culture=neutral, PublicKeyToken=b03f5f7f11d50a3a" />
    <Reference Include="Microsoft.VisualStudio.Shell.Interop.9.0, Version=9.0.0.0, Culture=neutral, PublicKeyToken=b03f5f7f11d50a3a" />
    <Reference Include="Microsoft.VisualStudio.TemplateWizardInterface, Version=8.0.0.0, Culture=neutral, PublicKeyToken=b03f5f7f11d50a3a, processorArchitecture=MSIL" />
    <Reference Include="System" />
    <Reference Include="System.Core" />
    <Reference Include="System.Web.Extensions" />
    <Reference Include="System.Windows.Forms" />
    <Reference Include="System.Xml.Linq" />
    <Reference Include="System.Data.DataSetExtensions" />
    <Reference Include="Microsoft.CSharp" />
    <Reference Include="System.Data" />
    <Reference Include="System.Xml" />
    <Reference Include="VSLangProj, Version=7.0.3300.0, Culture=neutral, PublicKeyToken=b03f5f7f11d50a3a">
      <EmbedInteropTypes>False</EmbedInteropTypes>
    </Reference>
  </ItemGroup>
  <ItemGroup>
    <Compile Include="..\..\..\Common\Product\SharedProject\ExceptionExtensions.cs">
      <Link>ExceptionExtensions.cs</Link>
    </Compile>
    <Compile Include="..\..\..\Common\Product\SharedProject\TaskDialog.cs">
      <Link>TaskDialog.cs</Link>
    </Compile>
    <Compile Include="..\Nodejs\Guids.cs">
      <Link>Guids.cs</Link>
    </Compile>
    <Compile Include="..\Nodejs\Nodejs.cs">
      <Link>Nodejs.cs</Link>
    </Compile>
    <Compile Include="..\Nodejs\PkgCmdID.cs">
      <Link>PkgCmdID.cs</Link>
    </Compile>
    <Compile Include="..\Nodejs\TestFrameworks\TestFrameworkDirectories.cs">
      <Link>TestFrameworkDirectories.cs</Link>
    </Compile>
    <Compile Include="CloudServiceWizard.cs" />
    <Compile Include="DockerfileWizardExtension.cs" />
    <Compile Include="NodejsPackageParametersExtension.cs" />
    <Compile Include="INodePackageModulesCommands.cs" />
    <Compile Include="ImportWizard.cs" />
    <Compile Include="NpmWizardExtension.cs" />
    <Compile Include="Properties\AssemblyInfo.cs" />
    <Compile Include="SettingsManagerCreator.cs" />
    <Compile Include="UnitTestFileWizard.cs" />
    <Compile Include="WizardHelpers.cs" />
    <Compile Include="$(BuildRoot)\Common\Product\SharedProject\CommonUtils.cs">
      <Link>CommonUtils.cs</Link>
    </Compile>
  </ItemGroup>
  <Import Project="..\Nodejs\SharedResources.proj" />
  <Import Project="..\ProjectAfter.settings" />
  <!-- To modify your build process, add your task inside one of the targets below and uncomment it. 
       Other similar extension points exist, see Microsoft.Common.targets.
  <Target Name="BeforeBuild">
  </Target>
  <Target Name="AfterBuild">
  </Target>
  -->
=======
﻿<?xml version="1.0" encoding="utf-8"?>
<Project ToolsVersion="4.0" DefaultTargets="Build" xmlns="http://schemas.microsoft.com/developer/msbuild/2003">
  <Choose>
    <When Condition=" '$(VisualStudioVersion)'=='14.0'  Or '$(TargetVisualStudioVersion)'=='VS140' ">
      <PropertyGroup>
        <MinimumVisualStudioVersion>14.0</MinimumVisualStudioVersion>
        <FileUpgradeFlags>
        </FileUpgradeFlags>
        <UpgradeBackupLocation>
        </UpgradeBackupLocation>
        <OldToolsVersion>4.0</OldToolsVersion>
      </PropertyGroup>
    </When>
    <When Condition=" '$(VisualStudioVersion)'=='12.0'  Or '$(TargetVisualStudioVersion)'=='VS120' ">
      <PropertyGroup>
        <MinimumVisualStudioVersion>12.0</MinimumVisualStudioVersion>
        <FileUpgradeFlags>
        </FileUpgradeFlags>
        <UpgradeBackupLocation>
        </UpgradeBackupLocation>
        <OldToolsVersion>4.0</OldToolsVersion>
      </PropertyGroup>
    </When>
    <When Condition=" '$(VisualStudioVersion)'=='11.0'  Or '$(TargetVisualStudioVersion)'=='VS110' ">
      <PropertyGroup>
        <MinimumVisualStudioVersion>11.0</MinimumVisualStudioVersion>
        <FileUpgradeFlags>
        </FileUpgradeFlags>
        <UpgradeBackupLocation>
        </UpgradeBackupLocation>
        <OldToolsVersion>4.0</OldToolsVersion>
      </PropertyGroup>
    </When>
  </Choose>
  <Import Project="..\ProjectBefore.settings" />
  <PropertyGroup>
    <Configuration Condition=" '$(Configuration)' == '' ">Debug</Configuration>
    <Platform Condition=" '$(Platform)' == '' ">AnyCPU</Platform>
    <ProjectGuid>{DBC73DF7-1B4C-48BE-8B48-715297487E7A}</ProjectGuid>
    <OutputType>Library</OutputType>
    <AppDesignerFolder>Properties</AppDesignerFolder>
    <RootNamespace>Microsoft.NodejsTools.ProjectWizard</RootNamespace>
    <AssemblyName>Microsoft.NodejsTools.ProjectWizard</AssemblyName>
    <SuppressCommonAssemblyVersion>true</SuppressCommonAssemblyVersion>
    <SccProjectName>SAK</SccProjectName>
    <SccLocalPath>SAK</SccLocalPath>
    <SccAuxPath>SAK</SccAuxPath>
    <SccProvider>SAK</SccProvider>
  </PropertyGroup>
  <ItemGroup>
    <Reference Include="envdte, Version=8.0.0.0, Culture=neutral, PublicKeyToken=b03f5f7f11d50a3a">
      <EmbedInteropTypes>False</EmbedInteropTypes>
    </Reference>
    <Reference Include="Microsoft.VisualStudio.OLE.Interop, Version=7.1.40304.0, Culture=neutral, PublicKeyToken=b03f5f7f11d50a3a" />
    <Reference Include="Microsoft.VisualStudio.Settings.$(VSTarget), Version=$(VSTarget).0.0, Culture=neutral, PublicKeyToken=b03f5f7f11d50a3a, processorArchitecture=x86">
      <Private>false</Private>
    </Reference>
    <Reference Include="Microsoft.VisualStudio.Shell.$(VSTarget), Version=$(VSTarget).0.0, Culture=neutral, PublicKeyToken=b03f5f7f11d50a3a, processorArchitecture=MSIL" />
    <Reference Include="Microsoft.VisualStudio.Shell.Interop, Version=7.1.40304.0, Culture=neutral, PublicKeyToken=b03f5f7f11d50a3a" />
    <Reference Include="Microsoft.VisualStudio.Shell.Interop.10.0, Version=10.0.0.0, Culture=neutral, PublicKeyToken=b03f5f7f11d50a3a, processorArchitecture=MSIL">
      <EmbedInteropTypes>True</EmbedInteropTypes>
    </Reference>
    <Reference Include="Microsoft.VisualStudio.Shell.Interop.8.0, Version=8.0.0.0, Culture=neutral, PublicKeyToken=b03f5f7f11d50a3a" />
    <Reference Include="Microsoft.VisualStudio.Shell.Interop.9.0, Version=9.0.0.0, Culture=neutral, PublicKeyToken=b03f5f7f11d50a3a" />
    <Reference Include="Microsoft.VisualStudio.TemplateWizardInterface, Version=8.0.0.0, Culture=neutral, PublicKeyToken=b03f5f7f11d50a3a, processorArchitecture=MSIL" />
    <Reference Include="System" />
    <Reference Include="System.Core" />
    <Reference Include="System.Web.Extensions" />
    <Reference Include="System.Windows.Forms" />
    <Reference Include="System.Xml.Linq" />
    <Reference Include="System.Data.DataSetExtensions" />
    <Reference Include="Microsoft.CSharp" />
    <Reference Include="System.Data" />
    <Reference Include="System.Xml" />
    <Reference Include="VSLangProj, Version=7.0.3300.0, Culture=neutral, PublicKeyToken=b03f5f7f11d50a3a">
      <EmbedInteropTypes>False</EmbedInteropTypes>
    </Reference>
  </ItemGroup>
  <ItemGroup>
    <Compile Include="..\..\..\Common\Product\SharedProject\ExceptionExtensions.cs">
      <Link>ExceptionExtensions.cs</Link>
    </Compile>
    <Compile Include="..\..\..\Common\Product\SharedProject\TaskDialog.cs">
      <Link>TaskDialog.cs</Link>
    </Compile>
    <Compile Include="..\Nodejs\Guids.cs">
      <Link>Guids.cs</Link>
    </Compile>
    <Compile Include="..\Nodejs\Nodejs.cs">
      <Link>Nodejs.cs</Link>
    </Compile>
    <Compile Include="..\Nodejs\PkgCmdID.cs">
      <Link>PkgCmdID.cs</Link>
    </Compile>
    <Compile Include="..\Nodejs\TestFrameworks\TestFrameworkDirectories.cs">
      <Link>TestFrameworkDirectories.cs</Link>
    </Compile>
    <Compile Include="CloudServiceWizard.cs" />
    <Compile Include="DockerfileWizardExtension.cs" />
    <Compile Include="NodejsPackageParametersExtension.cs" />
    <Compile Include="INodePackageModulesCommands.cs" />
    <Compile Include="ImportWizard.cs" />
    <Compile Include="NpmWizardExtension.cs" />
    <Compile Include="Properties\AssemblyInfo.cs" />
    <Compile Include="SettingsManagerCreator.cs" />
    <Compile Include="UnitTestFileWizard.cs" />
    <Compile Include="WizardHelpers.cs" />
    <Compile Include="$(BuildRoot)\Common\Product\SharedProject\CommonUtils.cs">
      <Link>CommonUtils.cs</Link>
    </Compile>
  </ItemGroup>
  <Import Project="..\Nodejs\SharedResources.proj" />
  <Import Project="..\ProjectAfter.settings" />
  <!-- To modify your build process, add your task inside one of the targets below and uncomment it. 
       Other similar extension points exist, see Microsoft.Common.targets.
  <Target Name="BeforeBuild">
  </Target>
  <Target Name="AfterBuild">
  </Target>
  -->
>>>>>>> a410d039
</Project><|MERGE_RESOLUTION|>--- conflicted
+++ resolved
@@ -1,5 +1,4 @@
-<<<<<<< HEAD
-﻿<?xml version="1.0" encoding="utf-8"?>
+<?xml version="1.0" encoding="utf-8"?>
 <Project ToolsVersion="4.0" DefaultTargets="Build" xmlns="http://schemas.microsoft.com/developer/msbuild/2003">
   <Choose>
     <When Condition=" '$(VisualStudioVersion)'=='15.0'  Or '$(TargetVisualStudioVersion)'=='VS150' ">
@@ -129,126 +128,4 @@
   <Target Name="AfterBuild">
   </Target>
   -->
-=======
-﻿<?xml version="1.0" encoding="utf-8"?>
-<Project ToolsVersion="4.0" DefaultTargets="Build" xmlns="http://schemas.microsoft.com/developer/msbuild/2003">
-  <Choose>
-    <When Condition=" '$(VisualStudioVersion)'=='14.0'  Or '$(TargetVisualStudioVersion)'=='VS140' ">
-      <PropertyGroup>
-        <MinimumVisualStudioVersion>14.0</MinimumVisualStudioVersion>
-        <FileUpgradeFlags>
-        </FileUpgradeFlags>
-        <UpgradeBackupLocation>
-        </UpgradeBackupLocation>
-        <OldToolsVersion>4.0</OldToolsVersion>
-      </PropertyGroup>
-    </When>
-    <When Condition=" '$(VisualStudioVersion)'=='12.0'  Or '$(TargetVisualStudioVersion)'=='VS120' ">
-      <PropertyGroup>
-        <MinimumVisualStudioVersion>12.0</MinimumVisualStudioVersion>
-        <FileUpgradeFlags>
-        </FileUpgradeFlags>
-        <UpgradeBackupLocation>
-        </UpgradeBackupLocation>
-        <OldToolsVersion>4.0</OldToolsVersion>
-      </PropertyGroup>
-    </When>
-    <When Condition=" '$(VisualStudioVersion)'=='11.0'  Or '$(TargetVisualStudioVersion)'=='VS110' ">
-      <PropertyGroup>
-        <MinimumVisualStudioVersion>11.0</MinimumVisualStudioVersion>
-        <FileUpgradeFlags>
-        </FileUpgradeFlags>
-        <UpgradeBackupLocation>
-        </UpgradeBackupLocation>
-        <OldToolsVersion>4.0</OldToolsVersion>
-      </PropertyGroup>
-    </When>
-  </Choose>
-  <Import Project="..\ProjectBefore.settings" />
-  <PropertyGroup>
-    <Configuration Condition=" '$(Configuration)' == '' ">Debug</Configuration>
-    <Platform Condition=" '$(Platform)' == '' ">AnyCPU</Platform>
-    <ProjectGuid>{DBC73DF7-1B4C-48BE-8B48-715297487E7A}</ProjectGuid>
-    <OutputType>Library</OutputType>
-    <AppDesignerFolder>Properties</AppDesignerFolder>
-    <RootNamespace>Microsoft.NodejsTools.ProjectWizard</RootNamespace>
-    <AssemblyName>Microsoft.NodejsTools.ProjectWizard</AssemblyName>
-    <SuppressCommonAssemblyVersion>true</SuppressCommonAssemblyVersion>
-    <SccProjectName>SAK</SccProjectName>
-    <SccLocalPath>SAK</SccLocalPath>
-    <SccAuxPath>SAK</SccAuxPath>
-    <SccProvider>SAK</SccProvider>
-  </PropertyGroup>
-  <ItemGroup>
-    <Reference Include="envdte, Version=8.0.0.0, Culture=neutral, PublicKeyToken=b03f5f7f11d50a3a">
-      <EmbedInteropTypes>False</EmbedInteropTypes>
-    </Reference>
-    <Reference Include="Microsoft.VisualStudio.OLE.Interop, Version=7.1.40304.0, Culture=neutral, PublicKeyToken=b03f5f7f11d50a3a" />
-    <Reference Include="Microsoft.VisualStudio.Settings.$(VSTarget), Version=$(VSTarget).0.0, Culture=neutral, PublicKeyToken=b03f5f7f11d50a3a, processorArchitecture=x86">
-      <Private>false</Private>
-    </Reference>
-    <Reference Include="Microsoft.VisualStudio.Shell.$(VSTarget), Version=$(VSTarget).0.0, Culture=neutral, PublicKeyToken=b03f5f7f11d50a3a, processorArchitecture=MSIL" />
-    <Reference Include="Microsoft.VisualStudio.Shell.Interop, Version=7.1.40304.0, Culture=neutral, PublicKeyToken=b03f5f7f11d50a3a" />
-    <Reference Include="Microsoft.VisualStudio.Shell.Interop.10.0, Version=10.0.0.0, Culture=neutral, PublicKeyToken=b03f5f7f11d50a3a, processorArchitecture=MSIL">
-      <EmbedInteropTypes>True</EmbedInteropTypes>
-    </Reference>
-    <Reference Include="Microsoft.VisualStudio.Shell.Interop.8.0, Version=8.0.0.0, Culture=neutral, PublicKeyToken=b03f5f7f11d50a3a" />
-    <Reference Include="Microsoft.VisualStudio.Shell.Interop.9.0, Version=9.0.0.0, Culture=neutral, PublicKeyToken=b03f5f7f11d50a3a" />
-    <Reference Include="Microsoft.VisualStudio.TemplateWizardInterface, Version=8.0.0.0, Culture=neutral, PublicKeyToken=b03f5f7f11d50a3a, processorArchitecture=MSIL" />
-    <Reference Include="System" />
-    <Reference Include="System.Core" />
-    <Reference Include="System.Web.Extensions" />
-    <Reference Include="System.Windows.Forms" />
-    <Reference Include="System.Xml.Linq" />
-    <Reference Include="System.Data.DataSetExtensions" />
-    <Reference Include="Microsoft.CSharp" />
-    <Reference Include="System.Data" />
-    <Reference Include="System.Xml" />
-    <Reference Include="VSLangProj, Version=7.0.3300.0, Culture=neutral, PublicKeyToken=b03f5f7f11d50a3a">
-      <EmbedInteropTypes>False</EmbedInteropTypes>
-    </Reference>
-  </ItemGroup>
-  <ItemGroup>
-    <Compile Include="..\..\..\Common\Product\SharedProject\ExceptionExtensions.cs">
-      <Link>ExceptionExtensions.cs</Link>
-    </Compile>
-    <Compile Include="..\..\..\Common\Product\SharedProject\TaskDialog.cs">
-      <Link>TaskDialog.cs</Link>
-    </Compile>
-    <Compile Include="..\Nodejs\Guids.cs">
-      <Link>Guids.cs</Link>
-    </Compile>
-    <Compile Include="..\Nodejs\Nodejs.cs">
-      <Link>Nodejs.cs</Link>
-    </Compile>
-    <Compile Include="..\Nodejs\PkgCmdID.cs">
-      <Link>PkgCmdID.cs</Link>
-    </Compile>
-    <Compile Include="..\Nodejs\TestFrameworks\TestFrameworkDirectories.cs">
-      <Link>TestFrameworkDirectories.cs</Link>
-    </Compile>
-    <Compile Include="CloudServiceWizard.cs" />
-    <Compile Include="DockerfileWizardExtension.cs" />
-    <Compile Include="NodejsPackageParametersExtension.cs" />
-    <Compile Include="INodePackageModulesCommands.cs" />
-    <Compile Include="ImportWizard.cs" />
-    <Compile Include="NpmWizardExtension.cs" />
-    <Compile Include="Properties\AssemblyInfo.cs" />
-    <Compile Include="SettingsManagerCreator.cs" />
-    <Compile Include="UnitTestFileWizard.cs" />
-    <Compile Include="WizardHelpers.cs" />
-    <Compile Include="$(BuildRoot)\Common\Product\SharedProject\CommonUtils.cs">
-      <Link>CommonUtils.cs</Link>
-    </Compile>
-  </ItemGroup>
-  <Import Project="..\Nodejs\SharedResources.proj" />
-  <Import Project="..\ProjectAfter.settings" />
-  <!-- To modify your build process, add your task inside one of the targets below and uncomment it. 
-       Other similar extension points exist, see Microsoft.Common.targets.
-  <Target Name="BeforeBuild">
-  </Target>
-  <Target Name="AfterBuild">
-  </Target>
-  -->
->>>>>>> a410d039
 </Project>