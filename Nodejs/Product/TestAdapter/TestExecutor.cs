--- conflicted
+++ resolved
@@ -23,20 +23,11 @@
 {
     internal class TestExecutionRedirector : Redirector
     {
-<<<<<<< HEAD
         private readonly Action<string> writer;
-=======
-        Action<string> writer;
->>>>>>> 9a65fa01
 
         public TestExecutionRedirector(Action<string> onWriteLine)
         {
             this.writer = onWriteLine;
-<<<<<<< HEAD
-        }
-
-        public override void WriteErrorLine(string line) => this.writer(line);
-=======
         }
 
         public override void WriteErrorLine(string line)
@@ -48,11 +39,11 @@
         {
             this.writer(line);
         }
->>>>>>> 9a65fa01
-
-        public override void WriteLine(string line) => this.writer(line);
-
-        public override bool CloseStandardInput() => false;
+
+        public override bool CloseStandardInput()
+        {
+            return false;
+        }
     }
 
     public class TestExecutor
@@ -64,11 +55,7 @@
 
         private readonly ManualResetEvent cancelRequested = new ManualResetEvent(false);
 
-<<<<<<< HEAD
-        private static readonly char[] NeedToBeQuoted = new[] { ' ', '"' };
-=======
         private static readonly char[] needToBeQuoted = new[] { ' ', '"' };
->>>>>>> 9a65fa01
         private ProcessOutput nodeProcess;
         private object syncObject = new object();
         private List<TestCase> currentTests;
@@ -97,16 +84,11 @@
                     {
                         case "test start":
                             {
-<<<<<<< HEAD
-                                this.currentResult = new TestResult(tests.First())
+                                this.currentResult = new TestResult(tests.First());
                                 {
-                                    StartTime = DateTimeOffset.Now
+                                this.currentResult.StartTime = DateTimeOffset.Now;
                                 };
 
-=======
-                                this.currentResult = new TestResult(tests.First());
-                                this.currentResult.StartTime = DateTimeOffset.Now;
->>>>>>> 9a65fa01
                                 this.frameworkHandle.RecordStart(tests.First());
                             }
                             break;
@@ -337,16 +319,11 @@
                 // Automatically fail tests that haven't been run by this point (failures in before() hooks)
                 foreach (var notRunTest in this.currentTests)
                 {
-<<<<<<< HEAD
                     var result = new TestResult(notRunTest)
                     {
                         Outcome = TestOutcome.Failed
                     };
 
-=======
-                    var result = new TestResult(notRunTest);
-                    result.Outcome = TestOutcome.Failed;
->>>>>>> 9a65fa01
                     if (this.currentResultObject != null)
                     {
                         result.Messages.Add(new TestResultMessage(TestResultMessage.StandardOutCategory, this.currentResultObject.stdout));
@@ -427,11 +404,7 @@
             string[] standardOutputLines = resultObject.stdout.Split('\n');
             string[] standardErrorLines = resultObject.stderr.Split('\n');
 
-<<<<<<< HEAD
-            if (resultObject.pending.HasValue && (bool)resultObject.pending)
-=======
             if (resultObject.pending != null && (bool)resultObject.pending)
->>>>>>> 9a65fa01
             {
                 result.Outcome = TestOutcome.Skipped;
             }
@@ -468,13 +441,6 @@
 internal class TestReceiver : ITestCaseDiscoverySink
 {
     public List<TestCase> Tests { get; } = new List<TestCase>();
-<<<<<<< HEAD
-
-    public TestReceiver()
-    {
-    }
-=======
->>>>>>> 9a65fa01
 
     public void SendTestCase(TestCase discoveredTest)
     {
@@ -486,12 +452,9 @@
 {
     public NodejsProjectSettings()
     {
-<<<<<<< HEAD
-=======
         this.NodeExePath = string.Empty;
         this.SearchPath = string.Empty;
         this.WorkingDir = string.Empty;
->>>>>>> 9a65fa01
     }
 
     public string NodeExePath { get; set; } = string.Empty;
@@ -502,18 +465,6 @@
 
 internal class ResultObject
 {
-    public ResultObject()
-    {
-<<<<<<< HEAD
-=======
-        this.title = string.Empty;
-        this.passed = false;
-        this.pending = false;
-        this.stdout = string.Empty;
-        this.stderr = string.Empty;
->>>>>>> 9a65fa01
-    }
-
     public string title { get; set; } = string.Empty;
     public bool passed { get; set; } = false;
     public bool? pending { get; set; } = false;
@@ -532,14 +483,11 @@
 {
     public TestCaseObject()
     {
-<<<<<<< HEAD
-=======
         this.framework = string.Empty;
         this.testName = string.Empty;
         this.testFile = string.Empty;
         this.workingFolder = string.Empty;
         this.projectFolder = string.Empty;
->>>>>>> 9a65fa01
     }
 
     public TestCaseObject(string framework, string testName, string testFile, string workingFolder, string projectFolder)
@@ -550,10 +498,9 @@
         this.workingFolder = workingFolder;
         this.projectFolder = projectFolder;
     }
-
-    public string framework { get; set; } = string.Empty;
-    public string testName { get; set; } = string.Empty;
-    public string testFile { get; set; } = string.Empty;
-    public string workingFolder { get; set; } = string.Empty;
-    public string projectFolder { get; set; } = string.Empty;
-}+    public string framework { get; set; }
+    public string testName { get; set; }
+    public string testFile { get; set; }
+    public string workingFolder { get; set; }
+    public string projectFolder { get; set; }
+}
