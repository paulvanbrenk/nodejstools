--- conflicted
+++ resolved
@@ -15,35 +15,26 @@
             {
                 throw new ArgumentException("Invalid fully qualified test name");
             }
-<<<<<<< HEAD
 
             this.ModulePath = modulePath;
-            this.ModuleName = parts[0];
-=======
             this.ModulePath = parts[0];
->>>>>>> 9a65fa01
             this.TestName = parts[1];
             this.TestFramework = parts[2];
         }
 
         public NodejsTestInfo(string modulePath, string testName, string testFramework, int line, int column)
         {
-<<<<<<< HEAD
             var moduleName = Path.GetFileNameWithoutExtension(modulePath);
             var hash = GetHash(modulePath);
 
             this.ModulePath = modulePath;
             this.ModuleName = $"{moduleName}[{hash}]";
-=======
-            this.ModulePath = modulePath;
->>>>>>> 9a65fa01
             this.TestName = testName;
             this.TestFramework = testFramework;
             this.SourceLine = line;
             this.SourceColumn = column;
         }
 
-<<<<<<< HEAD
         private string GetHash(string filePath)
         {
             try
@@ -61,9 +52,6 @@
         }
 
         public string FullyQualifiedName => string.Join("::", this.ModuleName, this.TestName, this.TestFramework);
-=======
-        public string FullyQualifiedName => $"{this.ModulePath}::{this.TestName}::{this.TestFramework}";
->>>>>>> 9a65fa01
 
         public string ModulePath { get; }
 
