﻿/* ****************************************************************************
 *
 * Copyright (c) Microsoft Corporation. 
 *
 * This source code is subject to terms and conditions of the Apache License, Version 2.0. A 
 * copy of the license can be found in the License.html file at the root of this distribution. If 
 * you cannot locate the Apache License, Version 2.0, please send an email to 
 * vspython@microsoft.com. By using this source code in any fashion, you are agreeing to be bound 
 * by the terms of the Apache License, Version 2.0.
 *
 * You must not remove this notice, or any other, from this software.
 *
 * ***************************************************************************/

extern alias ta;
using System;
using System.IO;
using Microsoft.NodejsTools.TestAdapter;
using Microsoft.NodejsTools.TestAdapter.TestFrameworks;
using Microsoft.VisualStudio.TestPlatform.ObjectModel;
using ta::Microsoft.VisualStudioTools;
using TestUtilities;
using Microsoft.NodejsTools.TestFrameworks;

namespace TestAdapterTests {
    class TestInfo {
        public string ClassName { get; private set; }
        public string MethodName { get; private set; }
        public string ClassFilePath { get; private set; }
        public string RelativeClassFilePath { get; private set; }
        public string ProjectFilePath { get; private set; }
        public string SourceCodeFilePath { get; private set; }
        public int SourceCodeLineNumber { get; private set; }
        public TestOutcome Outcome { get; private set; }

        private TestInfo() {
        }

        public static TestInfo FromRelativePaths(string className, string methodName, string projectFilePath, string sourceCodeFilePath, int sourceCodeLineNumber, TestOutcome outcome, string classFilePath = null) {
            return FromAbsolutePaths(className,
                methodName,
                TestData.GetPath(projectFilePath),
                TestData.GetPath(sourceCodeFilePath),
                sourceCodeLineNumber,
                outcome,
                classFilePath != null ? TestData.GetPath(classFilePath) : null);
        }

        public static TestInfo FromAbsolutePaths(string className, string methodName, string projectFilePath, string sourceCodeFilePath, int sourceCodeLineNumber, TestOutcome outcome, string classFilePath = null) {
            TestInfo ti = new TestInfo();
            ti.ClassName = className;
            ti.MethodName = methodName;
            ti.ProjectFilePath = projectFilePath;
            ti.SourceCodeFilePath = sourceCodeFilePath;
            ti.SourceCodeLineNumber = sourceCodeLineNumber;
            ti.Outcome = outcome;
            ti.ClassFilePath = classFilePath ?? sourceCodeFilePath;
            ti.RelativeClassFilePath = CommonUtils.GetRelativeFilePath(Path.GetDirectoryName(ti.ProjectFilePath), ti.ClassFilePath);
            return ti;
        }

        public TestCase TestCase {
            get {
<<<<<<< HEAD
                var expectedFullyQualifiedName = new NodejsTestInfo(RelativeClassFilePath, MethodName, TestFrameworkDirectories.ExportRunnerFramework).FullyQualifiedName;
=======
                var expectedFullyQualifiedName = new NodejsTestInfo(RelativeClassFilePath, MethodName, "", TestFrameworkDirectories.ExportRunnerFramework, 0, 0).FullyQualifiedName;
>>>>>>> 59e66843
                var tc = new TestCase(expectedFullyQualifiedName, new Uri(TestExecutor.ExecutorUriString), this.ProjectFilePath);
                tc.CodeFilePath = SourceCodeFilePath;
                tc.LineNumber = SourceCodeLineNumber;
                return tc;
            }
        }

        private static TestInfo OarSuccess = TestInfo.FromRelativePaths("OarTests", "test_calculate_pass", @"TestData\TestAdapterTestA\TestAdapterTestA.pyproj", @"TestData\TestAdapterTestA\OarTest.py", 5, TestOutcome.Passed);
        private static TestInfo OarFailure = TestInfo.FromRelativePaths("OarTests", "test_calculate_fail", @"TestData\TestAdapterTestA\TestAdapterTestA.pyproj", @"TestData\TestAdapterTestA\OarTest.py", 11, TestOutcome.Failed);
        private static TestInfo BaseSuccess = TestInfo.FromRelativePaths("BaseClassTests", "test_base_pass", @"TestData\TestAdapterTestB\TestAdapterTestB.pyproj", @"TestData\TestAdapterTestB\InheritanceBaseTest.py", 4, TestOutcome.Passed);
        private static TestInfo BaseFailure = TestInfo.FromRelativePaths("BaseClassTests", "test_base_fail", @"TestData\TestAdapterTestB\TestAdapterTestB.pyproj", @"TestData\TestAdapterTestB\InheritanceBaseTest.py", 7, TestOutcome.Failed);
        private static TestInfo DerivedBaseSuccess = TestInfo.FromRelativePaths("DerivedClassTests", "test_base_pass", @"TestData\TestAdapterTestB\TestAdapterTestB.pyproj", @"TestData\TestAdapterTestB\InheritanceBaseTest.py", 4, TestOutcome.Passed, @"TestData\TestAdapterTestB\InheritanceDerivedTest.py");
        private static TestInfo DerivedBaseFailure = TestInfo.FromRelativePaths("DerivedClassTests", "test_base_fail", @"TestData\TestAdapterTestB\TestAdapterTestB.pyproj", @"TestData\TestAdapterTestB\InheritanceBaseTest.py", 7, TestOutcome.Failed, @"TestData\TestAdapterTestB\InheritanceDerivedTest.py");
        private static TestInfo DerivedSuccess = TestInfo.FromRelativePaths("DerivedClassTests", "test_derived_pass", @"TestData\TestAdapterTestB\TestAdapterTestB.pyproj", @"TestData\TestAdapterTestB\InheritanceDerivedTest.py", 5, TestOutcome.Passed);
        private static TestInfo DerivedFailure = TestInfo.FromRelativePaths("DerivedClassTests", "test_derived_fail", @"TestData\TestAdapterTestB\TestAdapterTestB.pyproj", @"TestData\TestAdapterTestB\InheritanceDerivedTest.py", 8, TestOutcome.Failed);
        private static TestInfo RenamedImportSuccess = TestInfo.FromRelativePaths("RenamedImportTests", "test_renamed_import_pass", @"TestData\TestAdapterTestB\TestAdapterTestB.pyproj", @"TestData\TestAdapterTestB\RenameImportTest.py", 5, TestOutcome.Passed);
        private static TestInfo RenamedImportFailure = TestInfo.FromRelativePaths("RenamedImportTests", "test_renamed_import_fail", @"TestData\TestAdapterTestB\TestAdapterTestB.pyproj", @"TestData\TestAdapterTestB\RenameImportTest.py", 8, TestOutcome.Failed);
        private static TestInfo TimeoutSuccess = TestInfo.FromRelativePaths("TimeoutTest", "test_wait_10_secs", @"TestData\TestAdapterTestB\TestAdapterTestB.pyproj", @"TestData\TestAdapterTestB\TimeoutTest.py", 5, TestOutcome.Passed);
        private static TestInfo TestInPackageSuccess = TestInfo.FromRelativePaths("TestsInPackage", "test_in_package_pass", @"TestData\TestAdapterTestB\TestAdapterTestB.pyproj", @"TestData\TestAdapterTestB\tests\TestsInPackage.py", 4, TestOutcome.Passed);
        private static TestInfo TestInPackageFailure = TestInfo.FromRelativePaths("TestsInPackage", "test_in_package_fail", @"TestData\TestAdapterTestB\TestAdapterTestB.pyproj", @"TestData\TestAdapterTestB\tests\TestsInPackage.py", 7, TestOutcome.Failed);
        private static TestInfo LinkedSuccess = TestInfo.FromRelativePaths("LinkedTests", "test_linked_pass", @"TestData\TestAdapterTestA\TestAdapterTestA.pyproj", @"TestData\TestAdapterTestB\LinkedTest.py", 4, TestOutcome.Passed);
        private static TestInfo LinkedFailure = TestInfo.FromRelativePaths("LinkedTests", "test_linked_fail", @"TestData\TestAdapterTestA\TestAdapterTestA.pyproj", @"TestData\TestAdapterTestB\LinkedTest.py", 7, TestOutcome.Failed);

        public static string TestAdapterAProjectFilePath = TestData.GetPath(@"TestData\TestAdapterTestA\TestAdapterTestA.pyproj");
        public static string TestAdapterBProjectFilePath = TestData.GetPath(@"TestData\TestAdapterTestB\TestAdapterTestB.pyproj");
        public static string TestAdapterLibProjectFilePath = TestData.GetPath(@"TestData\TestAdapterLibraryBar\TestAdapterLibraryBar.pyproj");

        public static TestInfo[] TestAdapterATests {
            get {
                return new TestInfo[] {
                    OarSuccess,
                    OarFailure,
                    LinkedSuccess,
                    LinkedFailure
                };
            }
        }

        public static TestInfo[] TestAdapterBTests {
            get {
                return new TestInfo[] {
                    BaseSuccess,
                    BaseFailure,
                    DerivedBaseSuccess,
                    DerivedBaseFailure,
                    DerivedSuccess,
                    DerivedFailure,
                    RenamedImportSuccess,
                    RenamedImportFailure,
                    TimeoutSuccess,
                    TestInPackageSuccess,
                    TestInPackageFailure
                };
            }
        }
    }
}<|MERGE_RESOLUTION|>--- conflicted
+++ resolved
@@ -61,11 +61,7 @@
 
         public TestCase TestCase {
             get {
-<<<<<<< HEAD
-                var expectedFullyQualifiedName = new NodejsTestInfo(RelativeClassFilePath, MethodName, TestFrameworkDirectories.ExportRunnerFramework).FullyQualifiedName;
-=======
-                var expectedFullyQualifiedName = new NodejsTestInfo(RelativeClassFilePath, MethodName, "", TestFrameworkDirectories.ExportRunnerFramework, 0, 0).FullyQualifiedName;
->>>>>>> 59e66843
+                var expectedFullyQualifiedName = new NodejsTestInfo(RelativeClassFilePath, MethodName, TestFrameworkDirectories.ExportRunnerFramework, 0, 0).FullyQualifiedName;
                 var tc = new TestCase(expectedFullyQualifiedName, new Uri(TestExecutor.ExecutorUriString), this.ProjectFilePath);
                 tc.CodeFilePath = SourceCodeFilePath;
                 tc.LineNumber = SourceCodeLineNumber;
