// Copyright (c) Microsoft.  All Rights Reserved.  Licensed under the Apache License, Version 2.0.  See License.txt in the project root for license information.

using System;
using Microsoft.VisualStudio;
using Microsoft.VisualStudio.Shell.Interop;

namespace Microsoft.VisualStudioTools
{
    internal class ProjectEventArgs : EventArgs
    {
        public IVsProject Project { get; }

        public ProjectEventArgs(IVsProject project)
        {
            this.Project = project;
        }
    }

    internal class SolutionEventsListener : IVsSolutionEvents3, IVsSolutionEvents4, IVsUpdateSolutionEvents2, IVsUpdateSolutionEvents3, IDisposable
    {
        private readonly IVsSolution solution;
        private readonly IVsSolutionBuildManager3 buildManager;
        private uint cookie1 = VSConstants.VSCOOKIE_NIL;
        private uint cookie2 = VSConstants.VSCOOKIE_NIL;
        private uint cookie3 = VSConstants.VSCOOKIE_NIL;

        public event EventHandler SolutionOpened;
        public event EventHandler SolutionClosed;
        public event EventHandler<ProjectEventArgs> ProjectLoaded;
        public event EventHandler<ProjectEventArgs> ProjectUnloading;
        public event EventHandler<ProjectEventArgs> ProjectClosing;
        public event EventHandler<ProjectEventArgs> ProjectRenamed;
        public event EventHandler BuildCompleted;
        public event EventHandler BuildStarted;
        public event EventHandler ActiveSolutionConfigurationChanged;

        public SolutionEventsListener(IServiceProvider serviceProvider)
        {
            if (serviceProvider == null)
            {
                throw new ArgumentNullException(nameof(serviceProvider));
            }

            this.solution = serviceProvider.GetService(typeof(SVsSolution)) as IVsSolution;
            if (this.solution == null)
            {
                throw new InvalidOperationException("Cannot get solution service");
            }
<<<<<<< HEAD
            this.buildManager = serviceProvider.GetService(typeof(SVsSolutionBuildManager)) as IVsSolutionBuildManager3;
=======
            this._buildManager = serviceProvider.GetService(typeof(SVsSolutionBuildManager)) as IVsSolutionBuildManager3;
        }

        public SolutionEventsListener(IVsSolution service, IVsSolutionBuildManager3 buildManager = null)
        {
            if (service == null)
            {
                throw new ArgumentNullException(nameof(service));
            }
            this._solution = service;
            this._buildManager = buildManager;
>>>>>>> b5a8aeb7
        }

        public void StartListeningForChanges()
        {
            ErrorHandler.ThrowOnFailure(this.solution.AdviseSolutionEvents(this, out this.cookie1));
            if (this.buildManager != null)
            {
                var bm2 = this.buildManager as IVsSolutionBuildManager2;
                if (bm2 != null)
                {
                    ErrorHandler.ThrowOnFailure(bm2.AdviseUpdateSolutionEvents(this, out this.cookie2));
                }
                ErrorHandler.ThrowOnFailure(this.buildManager.AdviseUpdateSolutionEvents3(this, out this.cookie3));
            }
        }

        public void Dispose()
        {
            // Ignore failures in UnadviseSolutionEvents
            if (this.cookie1 != VSConstants.VSCOOKIE_NIL)
            {
                this.solution.UnadviseSolutionEvents(this.cookie1);
                this.cookie1 = VSConstants.VSCOOKIE_NIL;
            }
            if (this.cookie2 != VSConstants.VSCOOKIE_NIL)
            {
                ((IVsSolutionBuildManager2)this.buildManager).UnadviseUpdateSolutionEvents(this.cookie2);
                this.cookie2 = VSConstants.VSCOOKIE_NIL;
            }
            if (this.cookie3 != VSConstants.VSCOOKIE_NIL)
            {
                this.buildManager.UnadviseUpdateSolutionEvents3(this.cookie3);
                this.cookie3 = VSConstants.VSCOOKIE_NIL;
            }
        }

        int IVsUpdateSolutionEvents2.OnActiveProjectCfgChange(IVsHierarchy pIVsHierarchy) => VSConstants.E_NOTIMPL;

        int IVsUpdateSolutionEvents2.UpdateProjectCfg_Begin(IVsHierarchy pHierProj, IVsCfg pCfgProj, IVsCfg pCfgSln, uint dwAction, ref int pfCancel) => VSConstants.E_NOTIMPL;

        int IVsUpdateSolutionEvents2.UpdateProjectCfg_Done(IVsHierarchy pHierProj, IVsCfg pCfgProj, IVsCfg pCfgSln, uint dwAction, int fSuccess, int fCancel) => VSConstants.E_NOTIMPL;

        public int OnActiveProjectCfgChange(IVsHierarchy pIVsHierarchy) => VSConstants.E_NOTIMPL;

        public int UpdateSolution_Begin(ref int pfCancelUpdate)
        {
            var buildStarted = BuildStarted;
            if (buildStarted != null)
            {
                buildStarted(this, EventArgs.Empty);
            }
            return VSConstants.S_OK;
        }

        public int UpdateSolution_Cancel() => VSConstants.E_NOTIMPL;

        public int UpdateSolution_Done(int fSucceeded, int fModified, int fCancelCommand)
        {
            var buildCompleted = BuildCompleted;
            if (buildCompleted != null)
            {
                buildCompleted(this, EventArgs.Empty);
            }
            return VSConstants.S_OK;
        }

        public int UpdateSolution_StartUpdate(ref int pfCancelUpdate) => VSConstants.E_NOTIMPL;

        int IVsUpdateSolutionEvents3.OnAfterActiveSolutionCfgChange(IVsCfg pOldActiveSlnCfg, IVsCfg pNewActiveSlnCfg)
        {
            var evt = ActiveSolutionConfigurationChanged;
            if (evt != null)
            {
                evt(this, EventArgs.Empty);
            }
            return VSConstants.S_OK;
        }

        int IVsUpdateSolutionEvents3.OnBeforeActiveSolutionCfgChange(IVsCfg pOldActiveSlnCfg, IVsCfg pNewActiveSlnCfg) => VSConstants.E_NOTIMPL;

        public int OnAfterCloseSolution(object pUnkReserved)
        {
            var evt = SolutionClosed;
            if (evt != null)
            {
                evt(this, EventArgs.Empty);
            }
            return VSConstants.S_OK;
        }

        public int OnAfterClosingChildren(IVsHierarchy pHierarchy) => VSConstants.E_NOTIMPL;

        public int OnAfterLoadProject(IVsHierarchy pStubHierarchy, IVsHierarchy pRealHierarchy) => VSConstants.E_NOTIMPL;

        public int OnAfterMergeSolution(object pUnkReserved) => VSConstants.E_NOTIMPL;

        public int OnAfterOpenProject(IVsHierarchy pHierarchy, int fAdded)
        {
            var project = pHierarchy as IVsProject;
            if (project != null)
            {
                var evt = ProjectLoaded;
                if (evt != null)
                {
                    evt(this, new ProjectEventArgs(project));
                }
            }
            return VSConstants.S_OK;
        }

        public int OnAfterOpenSolution(object pUnkReserved, int fNewSolution)
        {
            var evt = SolutionOpened;
            if (evt != null)
            {
                evt(this, EventArgs.Empty);
            }
            return VSConstants.S_OK;
        }

        public int OnAfterOpeningChildren(IVsHierarchy pHierarchy) => VSConstants.E_NOTIMPL;

        public int OnBeforeCloseProject(IVsHierarchy pHierarchy, int fRemoved)
        {
            var project = pHierarchy as IVsProject;
            if (project != null)
            {
                var evt = ProjectClosing;
                if (evt != null)
                {
                    evt(this, new ProjectEventArgs(project));
                }
            }
            return VSConstants.S_OK;
        }

        public int OnBeforeCloseSolution(object pUnkReserved) => VSConstants.E_NOTIMPL;

        public int OnBeforeClosingChildren(IVsHierarchy pHierarchy) => VSConstants.E_NOTIMPL;

        public int OnBeforeOpeningChildren(IVsHierarchy pHierarchy) => VSConstants.E_NOTIMPL;

        public int OnBeforeUnloadProject(IVsHierarchy pRealHierarchy, IVsHierarchy pStubHierarchy)
        {
            var project = pRealHierarchy as IVsProject;
            if (project != null)
            {
                var evt = ProjectUnloading;
                if (evt != null)
                {
                    evt(this, new ProjectEventArgs(project));
                }
            }
            return VSConstants.S_OK;
        }

        public int OnQueryCloseProject(IVsHierarchy pHierarchy, int fRemoving, ref int pfCancel) => VSConstants.E_NOTIMPL;

        public int OnQueryCloseSolution(object pUnkReserved, ref int pfCancel) => VSConstants.E_NOTIMPL;

        public int OnQueryUnloadProject(IVsHierarchy pRealHierarchy, ref int pfCancel) => VSConstants.E_NOTIMPL;

        public int OnAfterAsynchOpenProject(IVsHierarchy pHierarchy, int fAdded) => VSConstants.E_NOTIMPL;

        public int OnAfterChangeProjectParent(IVsHierarchy pHierarchy) => VSConstants.E_NOTIMPL;

        public int OnAfterRenameProject(IVsHierarchy pHierarchy)
        {
            var project = pHierarchy as IVsProject;
            if (project != null)
            {
                var evt = ProjectRenamed;
                if (evt != null)
                {
                    evt(this, new ProjectEventArgs(project));
                }
            }
            return VSConstants.S_OK;
        }

        public int OnQueryChangeProjectParent(IVsHierarchy pHierarchy, IVsHierarchy pNewParentHier, ref int pfCancel) => VSConstants.E_NOTIMPL;
    }
}<|MERGE_RESOLUTION|>--- conflicted
+++ resolved
@@ -46,10 +46,7 @@
             {
                 throw new InvalidOperationException("Cannot get solution service");
             }
-<<<<<<< HEAD
             this.buildManager = serviceProvider.GetService(typeof(SVsSolutionBuildManager)) as IVsSolutionBuildManager3;
-=======
-            this._buildManager = serviceProvider.GetService(typeof(SVsSolutionBuildManager)) as IVsSolutionBuildManager3;
         }
 
         public SolutionEventsListener(IVsSolution service, IVsSolutionBuildManager3 buildManager = null)
@@ -60,7 +57,6 @@
             }
             this._solution = service;
             this._buildManager = buildManager;
->>>>>>> b5a8aeb7
         }
 
         public void StartListeningForChanges()
